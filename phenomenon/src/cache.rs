use crate::error::CacheError;
use async_trait::async_trait;
use derive_builder::Builder;
use redis::AsyncCommands;
use serde::{de::DeserializeOwned, Serialize};
use std::{fmt::Display, marker::PhantomData, time::Duration};

type CacheResult<T, E = CacheError> = Result<T, E>;

#[async_trait]
pub trait Cache<K, V>
where
    K: ?Sized,
{
    async fn delete(&self, key: &K) -> CacheResult<()>;
    async fn get(&self, key: &K) -> CacheResult<Option<V>>;
    async fn set(&self, key: &K, value: &V) -> CacheResult<()>;
}

#[derive(Builder)]
#[builder(pattern = "owned")]
pub struct RedisCache<K, V>
where
    K: ?Sized,
{
    #[builder(default = "\"DEFAULT-REDIS-CACHER\".into()")]
    namespace: String,
    #[builder(setter(into))]
    prefix: String,
    redis_conn: deadpool_redis::Pool,
    ttl: Duration,

    // Type phantom data
    #[builder(setter(skip))]
    _key: PhantomData<K>,
    #[builder(setter(skip))]
    _value: PhantomData<V>,
}

impl<K, V> RedisCache<K, V>
where
    K: ?Sized,
{
    #[allow(clippy::missing_panics_doc)] // All invariants covered. Won't panic.
    pub fn new<P>(redis_conn: deadpool_redis::Pool, prefix: P, ttl: Duration) -> Self
    where
        P: Into<String>,
    {
        Self::builder()
            .redis_conn(redis_conn)
            .prefix(prefix)
            .ttl(ttl)
            .build()
            .unwrap()
    }

<<<<<<< HEAD
    pub fn builder() -> RedisCacheBuilder<K, V> {
        RedisCacheBuilder::default()
=======
    #[must_use]
    pub fn builder() -> CacherBuilder<K, V> {
        CacherBuilder::default()
>>>>>>> ca21922e
    }

    fn compute_key(&self, key: impl Display) -> String {
        format!("{}:{}:{key}", self.namespace, self.prefix)
    }
}

#[async_trait]
impl<K, V> Cache<K, V> for RedisCache<K, V>
where
    K: Display + Send + Sync + ?Sized,
    V: Serialize + DeserializeOwned + Send + Sync,
{
    #[instrument(skip_all)]
    async fn delete(&self, key: &K) -> CacheResult<()> {
        let mut conn = self.redis_conn.get().await?;
        let key = self.compute_key(key);

        debug!(%key, "Deleting cache entry");
        conn.del(key).await?;

        Ok(())
    }

    #[instrument(skip_all)]
    async fn get(&self, key: &K) -> CacheResult<Option<V>> {
        let mut conn = self.redis_conn.get().await?;
        let key = self.compute_key(key);

        debug!(%key, "Fetching cache entry");
        if let Some(serialised) = conn.get::<_, Option<String>>(key).await? {
            let deserialised = serde_json::from_str(&serialised)?;
            Ok(Some(deserialised))
        } else {
            Ok(None)
        }
    }

    #[instrument(skip_all)]
    async fn set(&self, key: &K, value: &V) -> CacheResult<()> {
        let mut conn = self.redis_conn.get().await?;
        let key = self.compute_key(key);
        let serialised = serde_json::to_string(value)?;

        debug!(%key, ttl = ?self.ttl, "Setting cache entry");
        #[allow(clippy::cast_possible_truncation)]
        conn.set_ex(key, serialised, self.ttl.as_secs() as usize)
            .await?;

        Ok(())
    }
}

impl<K, V> Clone for RedisCache<K, V>
where
    K: ?Sized,
{
    fn clone(&self) -> Self {
        Self {
            namespace: self.namespace.clone(),
            prefix: self.prefix.clone(),
            redis_conn: self.redis_conn.clone(),
            ttl: self.ttl,
            _key: PhantomData,
            _value: PhantomData,
        }
    }
}

pub struct NoopCache;

#[async_trait]
impl<K, V> Cache<K, V> for NoopCache
where
    K: Send + Sync + ?Sized,
    V: Send + Sync,
{
    async fn delete(&self, _key: &K) -> CacheResult<()> {
        Ok(())
    }

    async fn get(&self, _key: &K) -> CacheResult<Option<V>> {
        Ok(None)
    }

    async fn set(&self, _key: &K, _value: &V) -> CacheResult<()> {
        Ok(())
    }
}<|MERGE_RESOLUTION|>--- conflicted
+++ resolved
@@ -54,14 +54,9 @@
             .unwrap()
     }
 
-<<<<<<< HEAD
+    #[must_use]
     pub fn builder() -> RedisCacheBuilder<K, V> {
         RedisCacheBuilder::default()
-=======
-    #[must_use]
-    pub fn builder() -> CacherBuilder<K, V> {
-        CacherBuilder::default()
->>>>>>> ca21922e
     }
 
     fn compute_key(&self, key: impl Display) -> String {
