use self::{catch_panic::CatchPanic, deliver_create::CreateDeliveryContext};
use crate::{
    activitypub::Deliverer,
    db::model::job,
    error::{Error, Result},
    state::Zustand,
};
use chrono::Utc;
use once_cell::sync::Lazy;
use sea_orm::{
    ActiveModelTrait, ActiveValue, ColumnTrait, DatabaseConnection, DeriveActiveEnum, EntityTrait,
    EnumIter, IntoActiveModel, QueryFilter, QueryOrder, QuerySelect, TransactionTrait,
};
use serde::{Deserialize, Serialize};
use std::time::Duration;

mod catch_panic;
pub mod deliver_create;

const PAUSE_BETWEEN_QUERIES: Duration = Duration::from_secs(10);
static LINEAR_BACKOFF_DURATION: Lazy<chrono::Duration> = Lazy::new(|| chrono::Duration::minutes(1)); // One minute

#[derive(Deserialize, Serialize)]
pub enum Job {
    DeliverCreate(CreateDeliveryContext),
}

#[derive(Clone, Debug, DeriveActiveEnum, EnumIter, Eq, Ord, PartialEq, PartialOrd)]
<<<<<<< HEAD
#[sea_orm(rs_type = "i64", db_type = "BigUnsigned")]
=======
#[sea_orm(rs_type = "i32", db_type = "Integer")]
>>>>>>> 17a35476
pub enum JobState {
    Queued = 0,
    Running = 1,
    Failed = 2,
    Succeeded = 3,
}

async fn get_job(db_conn: &DatabaseConnection) -> Result<Option<job::Model>> {
    let txn = db_conn.begin().await?;

    let Some(job) = job::Entity::find()
        .filter(
            job::Column::State.eq(JobState::Queued)
                .or(job::Column::State.eq(JobState::Failed))
                .and(job::Column::RunAt.lte(Utc::now()))
                // Re-execute job if it has been running for longer than an hour (probably the worker crashed or something)
                .or(
                    job::Column::State.eq(JobState::Running)
                        .and(job::Column::UpdatedAt.lt(Utc::now() - chrono::Duration::hours(1))),
                ),
        )
        .order_by_asc(job::Column::CreatedAt)
        .lock_exclusive()
        .one(&txn)
        .await
        .map_err(Error::from)?
    else {
        return Ok(None);
    };

    let mut update_job = job.into_active_model();
    update_job.state = ActiveValue::Set(JobState::Running);
    update_job.updated_at = ActiveValue::Set(Utc::now());
    let job = update_job.update(&txn).await?;

    txn.commit().await?;

    Ok(Some(job))
}

#[instrument(skip(state))]
pub async fn run(state: Zustand) {
    let mut interval = tokio::time::interval(PAUSE_BETWEEN_QUERIES);
    let deliverer = Deliverer::default();

    let mut found_job = false;

    loop {
        if !found_job {
            interval.tick().await;
            found_job = true;
        }

        let db_job = match get_job(&state.db_conn).await {
            Ok(Some(job)) => job,
            Ok(None) => {
                found_job = false;
                continue;
            }
            Err(err) => {
                error!(error = %err, "Failed to load job from database");
                continue;
            }
        };

        let job: Job = serde_json::from_value(db_job.context.clone())
            .expect("[Bug] Failed to deserialise job context");

        let execution_result = CatchPanic::new(async {
            match job {
                Job::DeliverCreate(ctx) => self::deliver_create::run(&state, &deliverer, ctx).await,
            }
        })
        .await;

        if let Ok(Err(ref err)) = execution_result {
            error!(error = %err, "Job execution failed");
        }

        let mut update_model = db_job.clone().into_active_model();
        #[allow(clippy::cast_possible_truncation)]
        match execution_result {
            Ok(Err(..)) | Err(..) => {
                update_model.state = ActiveValue::Set(JobState::Failed);
                update_model.fail_count = ActiveValue::Set(db_job.fail_count + 1);
                update_model.run_at = ActiveValue::Set(
                    Utc::now() + (*LINEAR_BACKOFF_DURATION * (db_job.fail_count as i32)),
                );
                update_model.updated_at = ActiveValue::Set(Utc::now());
            }
            _ => {
                update_model.state = ActiveValue::Set(JobState::Succeeded);
                update_model.updated_at = ActiveValue::Set(Utc::now());
            }
        }

        if let Err(err) = update_model.update(&state.db_conn).await {
            error!(error = %err, "Failed to update job information");
        }
    }
}<|MERGE_RESOLUTION|>--- conflicted
+++ resolved
@@ -26,11 +26,7 @@
 }
 
 #[derive(Clone, Debug, DeriveActiveEnum, EnumIter, Eq, Ord, PartialEq, PartialOrd)]
-<<<<<<< HEAD
-#[sea_orm(rs_type = "i64", db_type = "BigUnsigned")]
-=======
 #[sea_orm(rs_type = "i32", db_type = "Integer")]
->>>>>>> 17a35476
 pub enum JobState {
     Queued = 0,
     Running = 1,
