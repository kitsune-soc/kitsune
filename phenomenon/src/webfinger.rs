--- conflicted
+++ resolved
@@ -51,8 +51,13 @@
         let Some(ap_id) = resource
             .links
             .into_iter()
-<<<<<<< HEAD
-            .find_map(|link| (link.rel == "self").then_some(link.href?)))
+            .find_map(|link| (link.rel == "self").then_some(link.href?))
+        else {
+            return Ok(None);
+        };
+        self.cacher.set(&acct, &ap_id).await?;
+
+        Ok(Some(ap_id))
     }
 }
 
@@ -110,14 +115,5 @@
             .expect("Failed to fetch resource");
 
         assert_eq!(ap_id, Some("https://corteximplant.com/users/qarnax".into()));
-=======
-            .find_map(|link| (link.rel == "self").then_some(link.href))
-        else {
-            return Ok(None);
-        };
-        self.cacher.set(&acct, &ap_id).await?;
-
-        Ok(Some(ap_id))
->>>>>>> 95bd736e
     }
 }