--- conflicted
+++ resolved
@@ -101,34 +101,18 @@
         let mut content = content.clone();
         let mut mentioned_account_ids = Vec::new();
         for mention in mention_data {
-<<<<<<< HEAD
             match self.fetch_account(mention.username, mention.domain).await {
                 Ok(Some(account)) => {
                     mentioned_account_ids.push(account.id);
 
-                    let formatted_link = format!(
-                        "<a class=\"mention\" href=\"{}\">{}</a>",
-                        account.url, mention.full_mention
-                    );
+                    let formatted_link =
+                        format!("<a href=\"{}\">{}</a>", account.url, mention.full_mention);
                     content = content.replace(mention.full_mention, &formatted_link);
                 }
                 Err(err) => {
                     debug!(error = %err, "Failed to resolve mention");
                 }
                 _ => (),
-=======
-            if let Some(account) = self
-                .fetch_account(mention.username, mention.domain)
-                .await
-                .ok()
-                .flatten()
-            {
-                mentioned_account_ids.push(account.id);
-
-                let formatted_link =
-                    format!("<a href=\"{}\">{}</a>", account.url, mention.full_mention);
-                content = content.replace(mention.full_mention, &formatted_link);
->>>>>>> 77b9de65
             }
         }
 
