--- conflicted
+++ resolved
@@ -1,11 +1,4 @@
 {
-<<<<<<< HEAD
-  "nixEnvSelector.nixFile": "${workspaceRoot}/flake.nix",
-  "rust-analyzer.cargo.buildScripts.enable": true,
-  "editor.formatOnSave": true,
-  "rust-analyzer.showUnlinkedFileNotification": false,
-  "rust-analyzer.cargo.features": ["oidc"]
-=======
     "nixEnvSelector.nixFile": "${workspaceRoot}/flake.nix",
     "rust-analyzer.cargo.buildScripts.enable": true,
     "editor.formatOnSave": true,
@@ -19,5 +12,4 @@
     "rust-analyzer.server.extraEnv": {
         "CARGO_TARGET_DIR": "target-analyzer"
     }
->>>>>>> 874582e0
 }