[package]
name = "speedy-uuid"
authors.workspace = true
edition.workspace = true
version.workspace = true
license = "MIT OR Apache-2.0"

[dependencies]
async-graphql = { version = "7.0.11", default-features = false, optional = true }
diesel = { version = "2.2.4", default-features = false, features = [
    "postgres_backend",
    "uuid",
], optional = true }
<<<<<<< HEAD
fred = { version = "9.3.0", default-features = false, optional = true }
serde = { version = "1.0.214", optional = true }
thiserror = "1.0.66"
=======
fred = { version = "9.4.0", default-features = false, optional = true }
serde = { version = "1.0.214", optional = true }
thiserror = "2.0.0"
>>>>>>> fbf3c42c
uuid = { version = "1.11.0", features = ["fast-rng", "v7"] }
uuid-simd = { version = "0.8.0", features = ["uuid"] }

[dev-dependencies]
serde_test = "1.0.177"

[features]
redis = ["dep:fred"]

[lints]
workspace = true<|MERGE_RESOLUTION|>--- conflicted
+++ resolved
@@ -11,15 +11,9 @@
     "postgres_backend",
     "uuid",
 ], optional = true }
-<<<<<<< HEAD
-fred = { version = "9.3.0", default-features = false, optional = true }
-serde = { version = "1.0.214", optional = true }
-thiserror = "1.0.66"
-=======
 fred = { version = "9.4.0", default-features = false, optional = true }
 serde = { version = "1.0.214", optional = true }
 thiserror = "2.0.0"
->>>>>>> fbf3c42c
 uuid = { version = "1.11.0", features = ["fast-rng", "v7"] }
 uuid-simd = { version = "0.8.0", features = ["uuid"] }
 
