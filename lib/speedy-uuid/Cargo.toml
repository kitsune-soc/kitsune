--- conflicted
+++ resolved
@@ -14,18 +14,6 @@
 harness = false
 
 [dependencies]
-<<<<<<< HEAD
-async-graphql = { version = "7.0.11", default-features = false, optional = true }
-diesel = { version = "2.2.4", default-features = false, features = [
-    "postgres_backend",
-    "uuid",
-], optional = true }
-fred = { version = "9.3.0", default-features = false, optional = true }
-serde = { version = "1.0.214", optional = true }
-thiserror = "1.0.68"
-uuid = { version = "1.11.0", features = ["fast-rng", "v7"] }
-uuid-simd = { version = "0.8.0", features = ["uuid"] }
-=======
 async-graphql = { workspace = true, optional = true }
 diesel = { workspace = true, optional = true }
 fred = { workspace = true, optional = true }
@@ -33,7 +21,6 @@
 thiserror.workspace = true
 uuid.workspace = true
 uuid-simd.workspace = true
->>>>>>> b5def612
 
 [dev-dependencies]
 divan.workspace = true
