--- conflicted
+++ resolved
@@ -11,17 +11,10 @@
     "postgres_backend",
     "uuid",
 ], optional = true }
-<<<<<<< HEAD
-fred = { version = "9.0.3", default-features = false, optional = true }
-serde = { version = "1.0.204", optional = true }
-thiserror = "1.0.62"
-uuid = { version = "1.10.0", features = ["fast-rng", "v7"] }
-=======
 fred = { version = "9.3.0", default-features = false, optional = true }
-serde = { version = "1.0.213", optional = true }
-thiserror = "1.0.65"
+serde = { version = "1.0.214", optional = true }
+thiserror = "1.0.68"
 uuid = { version = "1.11.0", features = ["fast-rng", "v7"] }
->>>>>>> 126d8b17
 uuid-simd = { version = "0.8.0", features = ["uuid"] }
 
 [dev-dependencies]
