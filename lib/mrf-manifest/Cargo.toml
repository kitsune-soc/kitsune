[package]
name = "mrf-manifest"
authors.workspace = true
edition.workspace = true
version.workspace = true
license = "MIT OR Apache-2.0"

[dependencies]
fast-cjson = { workspace = true, optional = true }
leb128 = { version = "0.2.5", optional = true }
schemars = { version = "0.8.21", features = ["impl_json_schema", "semver"] }
semver = { version = "1.0.23", features = ["serde"] }
serde = { version = "1.0.214", features = ["derive"] }
sonic-rs = { workspace = true, optional = true }
<<<<<<< HEAD
thiserror = { version = "1.0.66", optional = true }
=======
thiserror = { version = "2.0.0", optional = true }
>>>>>>> fbf3c42c
wasm-encoder = { version = "0.219.1", optional = true }
wasmparser = { version = "0.219.1", optional = true }

[dev-dependencies]
insta = { version = "1.41.1", default-features = false, features = ["json"] }
sonic-rs = { workspace = true }
wat = "1.219.1"

[features]
decode = ["dep:leb128", "dep:sonic-rs", "dep:thiserror", "dep:wasmparser"]
encode = ["dep:wasm-encoder", "serialise"]
serialise = ["dep:fast-cjson", "dep:sonic-rs"]

[lints]
workspace = true<|MERGE_RESOLUTION|>--- conflicted
+++ resolved
@@ -12,11 +12,7 @@
 semver = { version = "1.0.23", features = ["serde"] }
 serde = { version = "1.0.214", features = ["derive"] }
 sonic-rs = { workspace = true, optional = true }
-<<<<<<< HEAD
-thiserror = { version = "1.0.66", optional = true }
-=======
 thiserror = { version = "2.0.0", optional = true }
->>>>>>> fbf3c42c
 wasm-encoder = { version = "0.219.1", optional = true }
 wasmparser = { version = "0.219.1", optional = true }
 
