--- conflicted
+++ resolved
@@ -7,21 +7,6 @@
 
 [dependencies]
 fast-cjson = { workspace = true, optional = true }
-<<<<<<< HEAD
-leb128 = { version = "0.2.5", optional = true }
-schemars = { version = "0.8.21", features = ["impl_json_schema", "semver"] }
-semver = { version = "1.0.23", features = ["serde"] }
-serde = { version = "1.0.214", features = ["derive"] }
-sonic-rs = { workspace = true, optional = true }
-thiserror = { version = "1.0.68", optional = true }
-wasm-encoder = { version = "0.219.1", optional = true }
-wasmparser = { version = "0.219.1", optional = true }
-
-[dev-dependencies]
-insta = { version = "1.41.1", default-features = false, features = ["json"] }
-sonic-rs = { workspace = true }
-wat = "1.219.1"
-=======
 leb128 = { workspace = true, optional = true }
 schemars.workspace = true
 semver.workspace = true
@@ -35,7 +20,6 @@
 insta.workspace = true
 sonic-rs.workspace = true
 wat.workspace = true
->>>>>>> b5def612
 
 [features]
 decode = ["dep:leb128", "dep:sonic-rs", "dep:thiserror", "dep:wasmparser"]
