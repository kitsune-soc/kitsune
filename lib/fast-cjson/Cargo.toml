--- conflicted
+++ resolved
@@ -10,21 +10,6 @@
 harness = false
 
 [dependencies]
-<<<<<<< HEAD
-icu_normalizer = "1.5.0"
-memchr = "2.7.4"
-serde = "1.0.214"
-sonic-rs = { workspace = true }
-
-[dev-dependencies]
-divan = "0.1.15"
-mimalloc = "0.1.43"
-olpc-cjson = "0.1.4"
-proptest = { version = "1.5.0", default-features = false, features = ["std"] }
-proptest-derive = "0.5.0"
-serde = { version = "1.0.214", features = ["derive"] }
-serde_json = "1.0.132"
-=======
 icu_normalizer.workspace = true
 memchr.workspace = true
 serde.workspace = true
@@ -36,7 +21,6 @@
 olpc-cjson.workspace = true
 serde.workspace = true
 serde_json.workspace = true
->>>>>>> b5def612
 
 [lints]
 workspace = true