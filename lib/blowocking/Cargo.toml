[package]
name = "blowocking"
authors.workspace = true
edition.workspace = true
version.workspace = true
license = "MIT OR Apache-2.0"

[dependencies]
rayon = "1.10.0"
<<<<<<< HEAD
thiserror = "1.0.62"
tokio = { version = "1.38.0", features = ["sync"] }
=======
thiserror = "1.0.65"
tokio = { workspace = true, features = ["sync"] }
>>>>>>> 126d8b17
tracing = "0.1.40"

[features]
default = ["io"]
io = ["tokio/rt"]

[lints]
workspace = true<|MERGE_RESOLUTION|>--- conflicted
+++ resolved
@@ -7,13 +7,8 @@
 
 [dependencies]
 rayon = "1.10.0"
-<<<<<<< HEAD
-thiserror = "1.0.62"
-tokio = { version = "1.38.0", features = ["sync"] }
-=======
-thiserror = "1.0.65"
+thiserror = "1.0.68"
 tokio = { workspace = true, features = ["sync"] }
->>>>>>> 126d8b17
 tracing = "0.1.40"
 
 [features]
