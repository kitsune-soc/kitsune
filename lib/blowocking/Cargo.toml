[package]
name = "blowocking"
authors.workspace = true
edition.workspace = true
version.workspace = true
license = "MIT OR Apache-2.0"

[dependencies]
rayon = "1.10.0"
<<<<<<< HEAD
thiserror = "1.0.66"
=======
thiserror = "2.0.0"
>>>>>>> fbf3c42c
tokio = { workspace = true, features = ["sync"] }
tracing = "0.1.40"

[features]
default = ["io"]
io = ["tokio/rt"]

[lints]
workspace = true<|MERGE_RESOLUTION|>--- conflicted
+++ resolved
@@ -7,11 +7,7 @@
 
 [dependencies]
 rayon = "1.10.0"
-<<<<<<< HEAD
-thiserror = "1.0.66"
-=======
 thiserror = "2.0.0"
->>>>>>> fbf3c42c
 tokio = { workspace = true, features = ["sync"] }
 tracing = "0.1.40"
 
