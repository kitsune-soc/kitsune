[package]
name = "blowocking"
authors.workspace = true
edition.workspace = true
version.workspace = true
license = "MIT OR Apache-2.0"

[dependencies]
<<<<<<< HEAD
rayon = "1.10.0"
thiserror = "1.0.68"
tokio = { workspace = true, features = ["sync"] }
tracing = "0.1.40"
=======
rayon.workspace = true
thiserror.workspace = true
tokio.workspace = true
tracing.workspace = true
>>>>>>> b5def612

[features]
default = ["io"]
io = ["tokio/rt"]

[lints]
workspace = true<|MERGE_RESOLUTION|>--- conflicted
+++ resolved
@@ -6,17 +6,10 @@
 license = "MIT OR Apache-2.0"
 
 [dependencies]
-<<<<<<< HEAD
-rayon = "1.10.0"
-thiserror = "1.0.68"
-tokio = { workspace = true, features = ["sync"] }
-tracing = "0.1.40"
-=======
 rayon.workspace = true
 thiserror.workspace = true
 tokio.workspace = true
 tracing.workspace = true
->>>>>>> b5def612
 
 [features]
 default = ["io"]
