[package]
name = "http-signatures"
authors.workspace = true
edition.workspace = true
version.workspace = true
license = "MIT OR Apache-2.0"

[[bench]]
name = "build_cavage_signature_string"
harness = false

[[bench]]
name = "parse_cavage_header"
harness = false

[dependencies]
base64-simd = "0.8.0"
blowocking = { workspace = true, optional = true }
const-oid = { version = "0.9.6", features = ["db"] }
derive_builder = "0.20.2"
http = "1.1.0"
httpdate = "1.0.3"
itertools = { workspace = true }
lexical-parse-integer = "1.0.2"
logos = "0.14.2"
miette = "7.2.0"
pkcs8 = { version = "0.10.2", features = ["pem", "std"] }
ring = { version = "0.17.8", features = ["std"] }
scoped-futures = { version = "0.1.4", default-features = false }
<<<<<<< HEAD
thiserror = "1.0.66"
=======
thiserror = "2.0.0"
>>>>>>> fbf3c42c
tick-tock-mock = { workspace = true }
tracing = { version = "0.1.40", default-features = false, optional = true }

[dev-dependencies]
divan = "0.1.15"
tokio = { workspace = true, features = ["macros", "rt"] }

[features]
default = ["easy"]
easy = ["dep:blowocking", "dep:tracing"]

[lints]
workspace = true<|MERGE_RESOLUTION|>--- conflicted
+++ resolved
@@ -27,11 +27,7 @@
 pkcs8 = { version = "0.10.2", features = ["pem", "std"] }
 ring = { version = "0.17.8", features = ["std"] }
 scoped-futures = { version = "0.1.4", default-features = false }
-<<<<<<< HEAD
-thiserror = "1.0.66"
-=======
 thiserror = "2.0.0"
->>>>>>> fbf3c42c
 tick-tock-mock = { workspace = true }
 tracing = { version = "0.1.40", default-features = false, optional = true }
 
