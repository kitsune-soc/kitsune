[package]
name = "mrf-tool"
description = "Tool for preparing and introspecting WASM MRFs"
authors.workspace = true
edition.workspace = true
version.workspace = true
license = "MIT OR Apache-2.0"

[dependencies]
clap = { workspace = true }
color-eyre = "0.6.3"
colored_json = "5.0.0"
mrf-manifest = { workspace = true, features = [
    "decode",
    "encode",
    "serialise",
] }
<<<<<<< HEAD
serde_json = "1.0.120"
wasmparser = "0.213.0"
=======
sonic-rs = { workspace = true }
wasmparser = "0.219.1"
>>>>>>> 126d8b17

[lints]
workspace = true

[dev-dependencies]
<<<<<<< HEAD
serde_json = "1.0.120"
wat = "1.213.0"
=======
sonic-rs = { workspace = true }
wat = "1.219.1"
>>>>>>> 126d8b17
<|MERGE_RESOLUTION|>--- conflicted
+++ resolved
@@ -15,22 +15,12 @@
     "encode",
     "serialise",
 ] }
-<<<<<<< HEAD
-serde_json = "1.0.120"
-wasmparser = "0.213.0"
-=======
 sonic-rs = { workspace = true }
 wasmparser = "0.219.1"
->>>>>>> 126d8b17
 
 [lints]
 workspace = true
 
 [dev-dependencies]
-<<<<<<< HEAD
-serde_json = "1.0.120"
-wat = "1.213.0"
-=======
 sonic-rs = { workspace = true }
-wat = "1.219.1"
->>>>>>> 126d8b17
+wat = "1.219.1"