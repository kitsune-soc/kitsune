--- conflicted
+++ resolved
@@ -15,20 +15,12 @@
     "encode",
     "serialise",
 ] }
-<<<<<<< HEAD
-serde_json = "1.0.117"
-=======
 serde_json = "1.0.118"
->>>>>>> c0a07bfe
 wasmparser = "0.211.1"
 
 [lints]
 workspace = true
 
 [dev-dependencies]
-<<<<<<< HEAD
-serde_json = "1.0.117"
-=======
 serde_json = "1.0.118"
->>>>>>> c0a07bfe
 wat = "1.211.1"