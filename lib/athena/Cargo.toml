[package]
name = "athena"
edition.workspace = true
version.workspace = true
license = "MIT"

[dependencies]
ahash = "0.8.3"
async-trait = "0.1.73"
deadpool-redis = "0.13.0"
either = { version = "1.9.0", default-features = false }
futures-util = { version = "0.3.28", default-features = false }
iso8601-timestamp = { version = "0.2.12", features = ["diesel-pg"] }
kitsune-retry-policies = { path = "../../crates/kitsune-retry-policies" }
once_cell = "1.18.0"
rand = "0.8.5"
redis = { version = "0.23.3", default-features = false, features = [
    "ahash",
    "aio",
    "script",
    "streams",
    "tokio-rustls-comp",
] }
retry-policies = "0.2.1"
<<<<<<< HEAD
serde = { version = "1.0.188", features = ["derive"] }
simd-json = "0.11.1"
=======
serde = { version = "1.0.189", features = ["derive"] }
simd-json = "0.12.0"
>>>>>>> a4412dec
smol_str = "0.2.0"
speedy-uuid = { path = "../speedy-uuid", features = ["redis", "serde"] }
thiserror = "1.0.49"
tokio = { version = "1.33.0", features = ["macros", "rt", "sync"] }
<<<<<<< HEAD
tracing = "0.1.37"
=======
tracing = "0.1.39"
>>>>>>> a4412dec
typed-builder = "0.16.2"

[dev-dependencies]
tracing-subscriber = "0.3.17"<|MERGE_RESOLUTION|>--- conflicted
+++ resolved
@@ -22,22 +22,13 @@
     "tokio-rustls-comp",
 ] }
 retry-policies = "0.2.1"
-<<<<<<< HEAD
-serde = { version = "1.0.188", features = ["derive"] }
-simd-json = "0.11.1"
-=======
 serde = { version = "1.0.189", features = ["derive"] }
 simd-json = "0.12.0"
->>>>>>> a4412dec
 smol_str = "0.2.0"
 speedy-uuid = { path = "../speedy-uuid", features = ["redis", "serde"] }
 thiserror = "1.0.49"
 tokio = { version = "1.33.0", features = ["macros", "rt", "sync"] }
-<<<<<<< HEAD
-tracing = "0.1.37"
-=======
 tracing = "0.1.39"
->>>>>>> a4412dec
 typed-builder = "0.16.2"
 
 [dev-dependencies]
