[package]
name = "athena"
authors.workspace = true
edition.workspace = true
version.workspace = true
license = "MIT OR Apache-2.0"

[[example]]
name = "basic_queue"
required-features = ["redis"]

[dependencies]
ahash = "0.8.11"
async-trait = "0.1.83"
either = { version = "1.13.0", default-features = false, optional = true }
futures-util = { version = "0.3.31", default-features = false }
iso8601-timestamp = { workspace = true }
fred = { workspace = true, optional = true }
just-retry = { workspace = true }
rand = { version = "0.8.5", optional = true }
serde = { version = "1.0.214", features = ["derive"] }
smol_str = "0.3.2"
sonic-rs = { workspace = true, optional = true }
speedy-uuid = { workspace = true, features = ["redis"] }
<<<<<<< HEAD
thiserror = "1.0.66"
=======
thiserror = "2.0.0"
>>>>>>> fbf3c42c
tokio = { workspace = true, features = ["macros", "rt", "sync"] }
tokio-util = { version = "0.7.12", features = ["rt"] }
tracing = "0.1.40"
triomphe = { workspace = true }
typed-builder = "0.20.0"
typetag = "0.2.18"
unsize = "1.1.0"

[features]
redis = ["dep:either", "dep:fred", "dep:rand", "dep:sonic-rs"]

[dev-dependencies]
kitsune-test = { workspace = true }
postcard = { version = "1.0.10", default-features = false, features = [
    "alloc",
] }
tracing-subscriber = "0.3.18"

[lints]
workspace = true<|MERGE_RESOLUTION|>--- conflicted
+++ resolved
@@ -22,11 +22,7 @@
 smol_str = "0.3.2"
 sonic-rs = { workspace = true, optional = true }
 speedy-uuid = { workspace = true, features = ["redis"] }
-<<<<<<< HEAD
-thiserror = "1.0.66"
-=======
 thiserror = "2.0.0"
->>>>>>> fbf3c42c
 tokio = { workspace = true, features = ["macros", "rt", "sync"] }
 tokio-util = { version = "0.7.12", features = ["rt"] }
 tracing = "0.1.40"
