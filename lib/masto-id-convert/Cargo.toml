[package]
name = "masto-id-convert"
version.workspace = true
authors.workspace = true
edition.workspace = true
license = "MIT OR Apache-2.0"

[[bench]]
name = "process"
harness = false

[dependencies]
atoi_radix10 = "0.0.1"
nanorand = { version = "0.7.0", default-features = false, features = [
    "wyrand",
] }
<<<<<<< HEAD
uuid = { version = "1.10.0", default-features = false }
=======
uuid = { version = "1.11.0", default-features = false }
>>>>>>> 126d8b17

[features]
default = ["std"]
std = []

[dev-dependencies]
divan = "0.1.14"
time = "0.3.36"
<<<<<<< HEAD
uuid = { version = "1.10.0", features = ["v7"] }
=======
uuid = { version = "1.11.0", features = ["v7"] }
>>>>>>> 126d8b17

[lints]
workspace = true<|MERGE_RESOLUTION|>--- conflicted
+++ resolved
@@ -14,24 +14,16 @@
 nanorand = { version = "0.7.0", default-features = false, features = [
     "wyrand",
 ] }
-<<<<<<< HEAD
-uuid = { version = "1.10.0", default-features = false }
-=======
 uuid = { version = "1.11.0", default-features = false }
->>>>>>> 126d8b17
 
 [features]
 default = ["std"]
 std = []
 
 [dev-dependencies]
-divan = "0.1.14"
+divan = "0.1.15"
 time = "0.3.36"
-<<<<<<< HEAD
-uuid = { version = "1.10.0", features = ["v7"] }
-=======
 uuid = { version = "1.11.0", features = ["v7"] }
->>>>>>> 126d8b17
 
 [lints]
 workspace = true