[package]
name = "masto-id-convert"
version.workspace = true
authors.workspace = true
edition.workspace = true
license = "MIT OR Apache-2.0"

[[bench]]
name = "process"
harness = false

[dependencies]
lexical-parse-integer.workspace = true
uuid.workspace = true

[dev-dependencies]
<<<<<<< HEAD
divan = "0.1.15"
time = "0.3.36"
uuid = { version = "1.11.0", features = ["v7"] }
=======
divan.workspace = true
time.workspace = true
>>>>>>> b5def612

[lints]
workspace = true<|MERGE_RESOLUTION|>--- conflicted
+++ resolved
@@ -14,14 +14,8 @@
 uuid.workspace = true
 
 [dev-dependencies]
-<<<<<<< HEAD
-divan = "0.1.15"
-time = "0.3.36"
-uuid = { version = "1.11.0", features = ["v7"] }
-=======
 divan.workspace = true
 time.workspace = true
->>>>>>> b5def612
 
 [lints]
 workspace = true