--- conflicted
+++ resolved
@@ -8,25 +8,6 @@
 
 ## Performance
 
-<<<<<<< HEAD
-Tested inside a WSL2 installation on an AMD Ryzen 7 7700X:
-
-```text
-process integer 110368129515784116
-                        time:   [2.9570 ns 2.9604 ns 2.9671 ns]
-Found 11 outliers among 100 measurements (11.00%)
-  5 (5.00%) high mild
-  6 (6.00%) high severe
-
-process ASCII 110368129515784116
-                        time:   [10.109 ns 10.114 ns 10.119 ns]
-Found 6 outliers among 100 measurements (6.00%)
-  4 (4.00%) high mild
-  2 (2.00%) high severe
-```
-
-Processing a single Mastodon snowflake takes ~10ns
-=======
 Tested inside a NixOS installation on a Ryzen 7 7840U:
 
 ```text
@@ -39,7 +20,6 @@
 ```
 
 Processing a single Mastodon snowflake takes ~14ns
->>>>>>> b5def612
 
 ## License
 
