--- conflicted
+++ resolved
@@ -12,16 +12,9 @@
   },
   "dependencies": {
     "@astrojs/starlight": "^0.30.3",
-<<<<<<< HEAD
-    "astro": "^5.0.9",
+    "astro": "^5.1.2",
     "sharp": "^0.33.5",
-    "starlight-links-validator": "^0.14.0"
-=======
-    "astro": "^5.1.1",
-    "sharp": "^0.33.5",
-    "starlight-links-validator": "^0.14.1",
-    "typescript": "^5.7.2"
->>>>>>> a32edf59
+    "starlight-links-validator": "^0.14.1"
   },
   "devDependencies": {
     "prettier": "^3.4.2",
