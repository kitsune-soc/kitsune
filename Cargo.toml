--- conflicted
+++ resolved
@@ -82,18 +82,13 @@
 askama = { version = "0.12.1", default-features = false, features = [
     "with-axum",
 ] }
-<<<<<<< HEAD
-clap = { version = "4.5.9", features = ["derive", "wrap_help"] }
-diesel = { version = "2.2.1", default-features = false, features = [
-=======
 asynk-strim = "0.1.2"
 clap = { version = "4.5.20", features = ["derive", "wrap_help"] }
 diesel = { version = "2.2.4", default-features = false, features = [
->>>>>>> 126d8b17
     "32-column-tables",
     "with-deprecated",
 ] }
-diesel-async = { version = "0.5.0", features = [
+diesel-async = { version = "0.5.1", features = [
     "async-connection-wrapper",
     "bb8",
     "postgres",
@@ -116,18 +111,11 @@
 ] }
 iso8601-timestamp = "0.3.0"
 itertools = { version = "0.13.0", default-features = false }
-<<<<<<< HEAD
-moka = { version = ">= 0.12.7", features = ["sync"] }
-simdutf8 = { version = "0.1.4", features = ["aarch64_neon"] }
-sonic-rs = "0.3.8"
-triomphe = { version = "0.1.13", default-features = false, features = [
-=======
 moka = { version = "=0.12.7", features = ["sync"] }
 simdutf8 = { version = "0.1.5", features = ["aarch64_neon"] }
 sonic-rs = "0.3.14"
 tokio = "1.41.0"
 triomphe = { version = "0.1.14", default-features = false, features = [
->>>>>>> 126d8b17
     "unsize",
 ] }
 
@@ -209,29 +197,5 @@
 license = "AGPL-3.0-or-later"
 
 [patch.crates-io]
-<<<<<<< HEAD
-diesel-async = { git = "https://github.com/weiznich/diesel_async.git", rev = "3bc6789daf73563d59ed4f174241a23e9cb86686" }
-scraper = { git = "https://github.com/causal-agent/scraper.git", rev = "d67111f5cc0b7da6e6ff10e4549d87cf09ba3e5b" }
-tokio-postgres-rustls = { git = "https://github.com/jbg/tokio-postgres-rustls.git", rev = "b16c1bc0f5d4f91324174fd1bd839d743a70f86a" }
-
-# Patch potential unsoundness. Scary...
-async-stream = { git = "https://github.com/tokio-rs/async-stream.git", rev = "40a8deb7d41d3ac0e563f9a0fd7f600c23189987" }
-
 # SIMD runtime detection and generic I/O wrapper
-sonic-rs = { git = "https://github.com/aumetra/sonic-rs.git", rev = "7e3bd236d82c5ccf85b3506f5a8cd2794e53451a" }
-
-# TCP nodelay for `axum::serve`
-axum = { git = "https://github.com/tokio-rs/axum.git", rev = "8d0c5c05eb75eb779591c8000705e785123868a0" }
-axum-core = { git = "https://github.com/tokio-rs/axum.git", rev = "8d0c5c05eb75eb779591c8000705e785123868a0" }
-
-# Patch to make OpenTelemetry with with hyper 1
-opentelemetry = { git = "https://github.com/open-telemetry/opentelemetry-rust.git", rev = "40fb924215c84d6e3818351b2c0e3d2ba01a7db9" }
-opentelemetry-http = { git = "https://github.com/open-telemetry/opentelemetry-rust.git", rev = "40fb924215c84d6e3818351b2c0e3d2ba01a7db9" }
-opentelemetry-otlp = { git = "https://github.com/open-telemetry/opentelemetry-rust.git", rev = "40fb924215c84d6e3818351b2c0e3d2ba01a7db9" }
-opentelemetry_sdk = { git = "https://github.com/open-telemetry/opentelemetry-rust.git", rev = "40fb924215c84d6e3818351b2c0e3d2ba01a7db9" }
-tonic = { git = "https://github.com/hyperium/tonic.git", rev = "a90adf27ef389a9c9d891c3f5696e6245589c479" }
-tracing-opentelemetry = { git = "https://github.com/aumetra/tracing-opentelemetry.git", rev = "b7fe8d5d056e43f913a85eac1e6a661226b49c43" }
-=======
-# SIMD runtime detection and generic I/O wrapper
-sonic-rs = { git = "https://github.com/aumetra/sonic-rs.git", rev = "12df930a57ff9f07eb16111a3da1feff3dc8e5ad" }
->>>>>>> 126d8b17
+sonic-rs = { git = "https://github.com/aumetra/sonic-rs.git", rev = "12df930a57ff9f07eb16111a3da1feff3dc8e5ad" }