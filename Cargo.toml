[profile.dev.package.backtrace]
opt-level = 3

[profile.dev.package.num-bigint-dig]
opt-level = 3

[profile.release]
codegen-units = 1
lto = true
strip = true

[workspace]
members = [
    "crates/kitsune-cache",
    "crates/kitsune-db",
    "crates/kitsune-email",
    "crates/kitsune-embed",
    "crates/kitsune-http-client",
    "crates/kitsune-http-signatures",
    "crates/kitsune-language",
    "crates/kitsune-messaging",
    "crates/kitsune-search",
    "crates/kitsune-storage",
    "crates/kitsune-type",
    "kitsune",
<<<<<<< HEAD
    "kitsune-cache",
    "kitsune-captcha",
=======
>>>>>>> 870f9688
    "kitsune-cli",
    "kitsune-search-server",
    "kitsune-search-server/proto",
    "lib/athena",
    "lib/just-retry",
    "lib/post-process",
    "lib/speedy-uuid",
]
resolver = "2"

[workspace.package]
version = "0.0.1-pre.2"

[patch.crates-io] # Patch to get client credential support for async
oxide-auth = { git = "https://github.com/HeroicKatora/oxide-auth.git", rev = "89467ba1d7a6e18f1ce3f5c4b3b8e900917b8431" }
oxide-auth-async = { git = "https://github.com/HeroicKatora/oxide-auth.git", rev = "89467ba1d7a6e18f1ce3f5c4b3b8e900917b8431" }
typed-builder = { git = "https://github.com/idanarye/rust-typed-builder.git", rev = "628786a5959ef7747cbb9f5423df80ebc9b0365f" }<|MERGE_RESOLUTION|>--- conflicted
+++ resolved
@@ -12,6 +12,7 @@
 [workspace]
 members = [
     "crates/kitsune-cache",
+    "crates/kitsune-captcha",
     "crates/kitsune-db",
     "crates/kitsune-email",
     "crates/kitsune-embed",
@@ -23,11 +24,6 @@
     "crates/kitsune-storage",
     "crates/kitsune-type",
     "kitsune",
-<<<<<<< HEAD
-    "kitsune-cache",
-    "kitsune-captcha",
-=======
->>>>>>> 870f9688
     "kitsune-cli",
     "kitsune-search-server",
     "kitsune-search-server/proto",
