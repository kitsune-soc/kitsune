[profile.dev.package]
backtrace = { opt-level = 3 }
num-bigint-dig = { opt-level = 3 }

# The profile that 'cargo dist' will build with
[profile.dist]
inherits = "release"
codegen-units = 1
lto = true
strip = true

[profile.dist-smol]
inherits = "dist"
opt-level = "z"

[profile.release]
panic = "abort"

[workspace]
members = [
    "crates/kitsune-activitypub",
    "crates/kitsune-cache",
    "crates/kitsune-captcha",
    "crates/kitsune-config",
    "crates/kitsune-core",
    "crates/kitsune-db",
    "crates/kitsune-derive",
    "crates/kitsune-derive/impl",
    "crates/kitsune-email",
    "crates/kitsune-embed",
    "crates/kitsune-error",
    "crates/kitsune-federation",
    "crates/kitsune-federation-filter",
    "crates/kitsune-http-client",
    "crates/kitsune-jobs",
    "crates/kitsune-language",
    "crates/kitsune-mastodon",
    "crates/kitsune-observability",
    "crates/kitsune-oidc",
    "crates/kitsune-s3",
    "crates/kitsune-search",
    "crates/kitsune-service",
    "crates/kitsune-storage",
    "crates/kitsune-test",
    "crates/kitsune-type",
    "crates/kitsune-url",
    "crates/kitsune-util",
    "crates/kitsune-wasm-mrf",
    "crates/kitsune-wasm-mrf/example-mrf",
    "crates/kitsune-wasm-mrf/tests/http-client",
    "crates/kitsune-webfinger",

    "kitsune",
    "kitsune-cli",
    "kitsune-job-runner",

    "lib/athena",
    "lib/blowocking",
    "lib/cursiv",
    "lib/fast-cjson",
    "lib/flashy",
    "lib/geomjeungja",
    "lib/http-signatures",
    "lib/http-signatures-cli",
    "lib/just-retry",
    "lib/komainu",
    "lib/masto-id-convert",
    "lib/mrf-manifest",
    "lib/mrf-tool",
    "lib/post-process",
    "lib/schaber",
    "lib/speedy-uuid",
    "lib/tick-tock-mock",
    "lib/tower-http-digest",
    "lib/tower-stop-using-brave",
    "lib/tower-x-clacks-overhead",
    "lib/trials",

    "xtask",
]
resolver = "2"

[workspace.dependencies]
ahash = "0.8.11"
aliri_braid = "0.4.0"
arc-swap = "1.7.1"
argh = "0.1.13"
argon2 = { version = "0.5.3", features = ["std"] }
async-graphql = { version = "7.0.13", default-features = false, features = [
    "graphiql",
    "tempfile",
    "time",
    "tracing",
    "uuid",
] }
async-graphql-axum = "7.0.13"
async-trait = "0.1.84"
asynk-strim = "0.1.2"
axum = { version = "0.8.1", features = ["macros", "multipart"] }
axum-core = "0.5.0"
axum-extra = { version = "0.10.0", features = [
    "cookie",
    "cookie-signed",
    "query",
    "typed-header",
] }
base64-simd = "0.8.0"
blake3 = "1.5.5"
bubble-bath = "0.2.1"
bytes = "1.9.0"
clap = { version = "4.5.23", features = ["derive", "wrap_help"] }
color-eyre = "0.6.3"
colored_json = "5.0.0"
compact_str = { version = "0.8.0", features = ["serde"] }
const_format = "0.2.34"
const-oid = { version = "0.9.6", features = ["db"] }
cookie = { version = "0.18.1", features = ["percent-encode"] }
derive_builder = "0.20.2"
derive_more = { version = "1.0.0", features = ["from"] }
diesel = { version = "2.2.6", default-features = false, features = [
    "32-column-tables",
    "postgres_backend",
    "uuid",
    "with-deprecated",
] }
diesel-async = { version = "0.5.2", features = [
    "async-connection-wrapper",
    "bb8",
    "postgres",
    "tokio",
] }
diesel_full_text_search = { version = "2.2.0", default-features = false }
diesel_migrations = "2.2.0"
divan = "0.1.17"
dotenvy = "0.15.7"
either = { version = "1.13.0", default-features = false }
enum_dispatch = "0.3.13"
envy = "0.4.2"
eyre = "0.6.12"
fred = { version = "10.0.3", features = [
    "enable-rustls-ring",
    "full-tracing",
    "i-scripts",
    "sha-1",
    "unix-sockets",
] }
futures-executor = "0.3.31"
futures-test = "0.3.31"
futures-util = { version = "0.3.31", default-features = false, features = [
    "alloc",
] }
garde = { version = "0.21.0", features = [
    "derive",
    "email",
    "email-idna",
    "regex",
    "serde",
] }
git-version = "0.3.9"
globset = "0.4.15"
headers = "0.4.0"
hex-simd = "0.8.0"
hickory-resolver = { version = "0.25.0-alpha.4", default-features = false, features = [
    "dns-over-rustls",
    "native-certs",
    "tokio-runtime",
] }
http = "1.2.0"
http-body = "1.0.1"
http-body-util = "0.1.2"
httpdate = "1.0.3"
human-size = { version = "0.4.3", features = ["serde"] }
hyper = "1.5.2"
hyper-util = { version = "0.1.10", features = [
    "client-legacy",
    "http1",
    "http2",
    "tokio",
] }
hyper-rustls = { version = "0.27.5", default-features = false, features = [
    "http1",
    "http2",
    "logging",
    "native-tokio",
    "ring",
    "tls12",
] }
icu_normalizer = "1.5.0"
img-parts = "0.3.2"
insta = { version = "1.41.1", default-features = false, features = [
    "glob",
    "json",
] }
iso8601-timestamp = { version = "0.3.3", features = ["diesel-pg"] }
isolang = { version = "2.4.0", features = [
    "english_names",
    "list_languages",
    "serde",
] }
<<<<<<< HEAD
itertools = { version = "0.13.0", default-features = false }
lantern-client-sdk = { package = "client-sdk", git = "https://github.com/Lantern-chat/client-sdk-rs.git", rev = "8fdc7137af36b58eb2c2c38f718ddcb6f9f853ba", default-features = false }
=======
itertools = { version = "0.14.0", default-features = false }
lantern-client-sdk = { package = "client-sdk", git = "https://github.com/Lantern-chat/client-sdk-rs.git", rev = "efb4288d9b107b48609802193d57b29f7ae395a1", default-features = false }
>>>>>>> a32edf59
leb128 = "0.2.5"
lettre = { version = "0.11.11", default-features = false, features = [
    "builder",
    "hostname",
    "pool",
    "smtp-transport",
    "tokio1",
    "tokio1-rustls-tls",
    "tracing",
] }
lexical-parse-integer = { version = "1.0.5", default-features = false }
logos = "0.15.0"
lol_html = "2.1.0"
meilisearch-sdk = { version = "0.27.1", default-features = false }
memchr = "2.7.4"
miette = { version = "7.4.0", features = ["fancy"] }
mimalloc = "0.1.43"
mime = "0.3.17"
mime_guess = { version = "2.0.5", default-features = false }
minijinja = { version = "2.5.0", features = ["loader"] }
moka = { version = "0.12.9", features = ["sync"] }
mrml = { version = "4.0.1", default-features = false, features = [
    "parse",
    "render",
] }
notify-debouncer-full = "0.4.0"
num-derive = "0.4.2"
num-traits = "0.2.19"
oauth2 = { version = "5.0.0-rc.1", default-features = false }
olpc-cjson = "0.1.4"
openidconnect = { version = "4.0.0-rc.1", default-features = false, features = [
    # Accept these two, per specification invalid, cases to increase compatibility
    "accept-rfc3339-timestamps",
    "accept-string-booleans",
    "timing-resistant-secret-traits",
] }
opentelemetry = { version = "0.27.1", default-features = false, features = [
    "trace",
] }
opentelemetry-http = "0.27.0"
opentelemetry-otlp = { version = "0.27.0", default-features = false, features = [
    "grpc-tonic",
    "http-json",
    "http-proto",
    "tls",
    "tls-roots",
    "trace",
] }
opentelemetry_sdk = { version = "0.27.1", default-features = false, features = [
    "rt-tokio",
] }
owo-colors = { version = "4.1.0", features = ["supports-colors"] }
password-hash = { version = "0.5.0", features = ["std"] }
paste = "1.0.15"
pin-project-lite = "0.2.15"
pkcs8 = { version = "0.10.2", features = ["pem", "std"] }
postcard = { version = "1.1.1", default-features = false, features = ["alloc"] }
pretty_assertions = "1.4.1"
proc-macro2 = "1.0.92"
pulldown-cmark = { version = "0.12.2", default-features = false, features = [
    "html",
    "simd",
] }
quick-xml = { version = "0.37.2", features = ["serialize"] }
quote = "1.0.38"
rand = "0.8.5"
rand_xorshift = "0.3.0"
rayon = "1.10.0"
redb = { version = "2.4.0", features = ["logging"] }
regex = "1.11.1"
retry-policies = "0.4.0"
ring = { version = "0.17.8", features = ["std"] }
rsa = "0.9.7"
rstest = { version = "0.24.0", default-features = false }
rust-embed = { version = "8.5.0", features = ["include-exclude"] }
rustc-hash = "2.1.0"
rustls = { version = "0.23.20", default-features = false, features = [
    "logging",
    "ring",
    "std",
    "tls12",
] }
rustls-native-certs = "0.8.1"
rusty-s3 = "0.7.0"
sailfish = { version = "0.9.0", default-features = false, features = [
    "derive",
    "perf-inline",
] }
schemars = { version = "1.0.0-alpha.17", features = ["semver1"] }
scoped-futures = { version = "0.1.4", default-features = false }
semver = { version = "1.0.24", features = ["serde"] }
<<<<<<< HEAD
serde = { version = "1.0.216", features = ["derive"] }
=======
serde = { version = "1.0.217", features = ["derive"] }
>>>>>>> a32edf59
serde_json = "1.0.134"
serde_test = "1.0.177"
serde_urlencoded = "0.7.1"
serde_with = { version = "3.12.0", default-features = false, features = [
    "alloc",
    "macros",
] }
sha2 = "0.10.8"
simdutf8 = { version = "0.1.5", features = ["aarch64_neon"] }
slab = "0.4.9"
smol_str = { version = "0.3.2", features = ["serde"] }
sonic-rs = "=0.3.14"
strum = { version = "0.26.3", features = ["derive"] }
subtle = "2.6.1"
<<<<<<< HEAD
syn = { version = "2.0.91", features = ["full"] }
sync_wrapper = "1.0.2"
tempfile = "3.14.0"
=======
syn = { version = "2.0.94", features = ["full"] }
sync_wrapper = "1.0.2"
tempfile = "3.15.0"
>>>>>>> a32edf59
thiserror = "2.0.9"
time = "0.3.37"
tokio = { version = "1.42.0", features = ["full"] }
tokio-postgres = "0.7.12"
tokio-postgres-rustls = "0.13.0"
tokio-util = { version = "0.7.13", features = ["io", "rt"] }
toml = { version = "0.8.19", default-features = false, features = ["parse"] }
tower = { version = "0.5.2", default-features = false, features = ["util"] }
tower-http = { version = "0.6.2", features = [
    "catch-panic",
    "cors",

    # Explicitly exclude `zstd`
    # It's not widely adopted and takes a long time to build
    "decompression-br",
    "decompression-deflate",
    "decompression-gzip",

    "follow-redirect",
    "fs",
    "map-response-body",
    "request-id",
    "timeout",
    "trace",
] }
tracing = "0.1.41"
tracing-error = "0.2.1"
tracing-opentelemetry = { version = "0.28.0", default-features = false }
tracing-subscriber = "0.3.19"
triomphe = { version = "0.1.14", default-features = false, features = [
    "arc-swap",
    "unsize",
] }
typed-builder = "0.20.0"
typetag = "0.2.19"
unsize = "1.1.0"
ureq = "2.12.1"
url = "2.5.4"
urlencoding = "2.1.3"
uuid = { version = "1.11.0", features = ["fast-rng", "v7"] }
uuid-simd = { version = "0.8.0", features = ["uuid"] }
walkdir = "2.5.0"
wasm-encoder = "0.222.0"
wasmparser = "0.222.0"
wasmtime = { version = "28.0.0", default-features = false, features = [
    "addr2line",
    "async",
    "component-model",
    "cranelift",
    "parallel-compilation",
    "pooling-allocator",
    "runtime",
] }
wasmtime-wasi = { version = "28.0.0", default-features = false }
wat = "1.222.0"
whatlang = "0.16.4"
whichlang = "0.1.0"
wit-bindgen = "0.36.0"
zeroize = { version = "1.8.1", features = ["derive"] }
zxcvbn = { version = "3.1.0", default-features = false }

# Local workspace dependencies (crate directory)
kitsune-activitypub = { path = "crates/kitsune-activitypub" }
kitsune-cache = { path = "crates/kitsune-cache" }
kitsune-captcha = { path = "crates/kitsune-captcha" }
kitsune-config = { path = "crates/kitsune-config" }
kitsune-core = { path = "crates/kitsune-core" }
kitsune-db = { path = "crates/kitsune-db" }
kitsune-derive = { path = "crates/kitsune-derive" }
kitsune-email = { path = "crates/kitsune-email" }
kitsune-embed = { path = "crates/kitsune-embed" }
kitsune-error = { path = "crates/kitsune-error" }
kitsune-federation = { path = "crates/kitsune-federation" }
kitsune-federation-filter = { path = "crates/kitsune-federation-filter" }
kitsune-http-client = { path = "crates/kitsune-http-client" }
kitsune-jobs = { path = "crates/kitsune-jobs" }
kitsune-language = { path = "crates/kitsune-language" }
kitsune-mastodon = { path = "crates/kitsune-mastodon" }
kitsune-observability = { path = "crates/kitsune-observability" }
kitsune-oidc = { path = "crates/kitsune-oidc" }
kitsune-s3 = { path = "crates/kitsune-s3" }
kitsune-search = { path = "crates/kitsune-search" }
kitsune-service = { path = "crates/kitsune-service" }
kitsune-storage = { path = "crates/kitsune-storage" }
kitsune-test = { path = "crates/kitsune-test" }
kitsune-type = { path = "crates/kitsune-type" }
kitsune-url = { path = "crates/kitsune-url" }
kitsune-util = { path = "crates/kitsune-util" }
kitsune-wasm-mrf = { path = "crates/kitsune-wasm-mrf" }
kitsune-webfinger = { path = "crates/kitsune-webfinger" }
kitsune-job-runner = { path = "kitsune-job-runner" }

# Local workspace dependences (lib directory)
athena = { path = "lib/athena", features = ["redis"] }
blowocking = { path = "lib/blowocking" }
cursiv = { path = "lib/cursiv", features = ["axum"] }
fast-cjson = { path = "lib/fast-cjson" }
flashy = { path = "lib/flashy", features = ["axum"] }
http-signatures = { path = "lib/http-signatures" }
just-retry = { path = "lib/just-retry" }
mrf-manifest = { path = "lib/mrf-manifest", features = [
    "decode",
    "encode",
    "serialise",
] }
post-process = { path = "lib/post-process" }
schaber = { path = "lib/schaber" }
speedy-uuid = { path = "lib/speedy-uuid", features = [
    "diesel",
    "redis",
    "serde",
] }
tick-tock-mock = { path = "lib/tick-tock-mock" }
tower-http-digest = { path = "lib/tower-http-digest" }
tower-stop-using-brave = { path = "lib/tower-stop-using-brave" }
tower-x-clacks-overhead = { path = "lib/tower-x-clacks-overhead" }
trials = { path = "lib/trials" }

[workspace.lints.clippy]
all = { level = "warn", priority = -1 }
pedantic = { level = "warn", priority = -1 }

cast_lossless = "allow"
cast_possible_truncation = "allow"
cast_possible_wrap = "allow"
cast_sign_loss = "allow"
module_name_repetitions = "allow"
missing_errors_doc = "allow"
missing_panics_doc = "allow"
needless_return = "allow"
no_effect_underscore_binding = "allow"

[workspace.lints.rust]
forbidden_lint_groups = "allow"
rust_2018_idioms = { level = "forbid", priority = -1 }
unsafe_code = "deny"

[workspace.package]
authors = ["The Kitsune authors"]
edition = "2021"
version = "0.0.1-pre.6"
license = "AGPL-3.0-or-later"

[patch.crates-io]
# axum upgrade
async-graphql = { git = "https://github.com/aumetra/async-graphql.git", branch = "axum-0.8" }
async-graphql-axum = { git = "https://github.com/aumetra/async-graphql.git", branch = "axum-0.8" }
oxide-auth = { git = "https://github.com/aumetra/oxide-auth.git", branch = "axum-0.8" }
oxide-auth-axum = { git = "https://github.com/aumetra/oxide-auth.git", branch = "axum-0.8" }

# Fix unmaintained advisory
notify-types = { git = "https://github.com/notify-rs/notify.git", rev = "aacd41642345cb66b327d4eb2cdc15ba4016daaa" }
# SIMD runtime detection and generic I/O wrapper
sonic-rs = { git = "https://github.com/aumetra/sonic-rs.git", rev = "12df930a57ff9f07eb16111a3da1feff3dc8e5ad" }<|MERGE_RESOLUTION|>--- conflicted
+++ resolved
@@ -111,7 +111,7 @@
 clap = { version = "4.5.23", features = ["derive", "wrap_help"] }
 color-eyre = "0.6.3"
 colored_json = "5.0.0"
-compact_str = { version = "0.8.0", features = ["serde"] }
+compact_str = { version = "0.8.1", features = ["serde"] }
 const_format = "0.2.34"
 const-oid = { version = "0.9.6", features = ["db"] }
 cookie = { version = "0.18.1", features = ["percent-encode"] }
@@ -197,13 +197,8 @@
     "list_languages",
     "serde",
 ] }
-<<<<<<< HEAD
-itertools = { version = "0.13.0", default-features = false }
+itertools = { version = "0.14.0", default-features = false }
 lantern-client-sdk = { package = "client-sdk", git = "https://github.com/Lantern-chat/client-sdk-rs.git", rev = "8fdc7137af36b58eb2c2c38f718ddcb6f9f853ba", default-features = false }
-=======
-itertools = { version = "0.14.0", default-features = false }
-lantern-client-sdk = { package = "client-sdk", git = "https://github.com/Lantern-chat/client-sdk-rs.git", rev = "efb4288d9b107b48609802193d57b29f7ae395a1", default-features = false }
->>>>>>> a32edf59
 leb128 = "0.2.5"
 lettre = { version = "0.11.11", default-features = false, features = [
     "builder",
@@ -295,11 +290,7 @@
 schemars = { version = "1.0.0-alpha.17", features = ["semver1"] }
 scoped-futures = { version = "0.1.4", default-features = false }
 semver = { version = "1.0.24", features = ["serde"] }
-<<<<<<< HEAD
-serde = { version = "1.0.216", features = ["derive"] }
-=======
 serde = { version = "1.0.217", features = ["derive"] }
->>>>>>> a32edf59
 serde_json = "1.0.134"
 serde_test = "1.0.177"
 serde_urlencoded = "0.7.1"
@@ -314,15 +305,9 @@
 sonic-rs = "=0.3.14"
 strum = { version = "0.26.3", features = ["derive"] }
 subtle = "2.6.1"
-<<<<<<< HEAD
-syn = { version = "2.0.91", features = ["full"] }
-sync_wrapper = "1.0.2"
-tempfile = "3.14.0"
-=======
 syn = { version = "2.0.94", features = ["full"] }
 sync_wrapper = "1.0.2"
 tempfile = "3.15.0"
->>>>>>> a32edf59
 thiserror = "2.0.9"
 time = "0.3.37"
 tokio = { version = "1.42.0", features = ["full"] }
@@ -470,8 +455,6 @@
 # axum upgrade
 async-graphql = { git = "https://github.com/aumetra/async-graphql.git", branch = "axum-0.8" }
 async-graphql-axum = { git = "https://github.com/aumetra/async-graphql.git", branch = "axum-0.8" }
-oxide-auth = { git = "https://github.com/aumetra/oxide-auth.git", branch = "axum-0.8" }
-oxide-auth-axum = { git = "https://github.com/aumetra/oxide-auth.git", branch = "axum-0.8" }
 
 # Fix unmaintained advisory
 notify-types = { git = "https://github.com/notify-rs/notify.git", rev = "aacd41642345cb66b327d4eb2cdc15ba4016daaa" }
