[profile.dev.package.num-bigint-dig]
opt-level = 3

[profile.release]
lto = 'thin'
strip = true

[workspace]
members = [
    "migration",
<<<<<<< HEAD
    "phenomenon",
    "phenomenon-http-signatures",
    "phenomenon-type",
    "post-process",
=======
    "kitsune",
    "kitsune-http-signatures",
    "kitsune-type",
>>>>>>> 7f45bb75
]<|MERGE_RESOLUTION|>--- conflicted
+++ resolved
@@ -8,14 +8,8 @@
 [workspace]
 members = [
     "migration",
-<<<<<<< HEAD
-    "phenomenon",
-    "phenomenon-http-signatures",
-    "phenomenon-type",
-    "post-process",
-=======
     "kitsune",
     "kitsune-http-signatures",
     "kitsune-type",
->>>>>>> 7f45bb75
+    "post-process",
 ]