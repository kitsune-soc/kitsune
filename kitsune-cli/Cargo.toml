[package]
name = "kitsune-cli"
version.workspace = true
authors.workspace = true
edition.workspace = true
license.workspace = true

[package.metadata.wix]
upgrade-guid = "566D09AC-E247-4490-B8BB-A16DB4E225DF"
path-guid = "C4B5AB67-2450-4A98-8AE7-C22648BF18FE"
license = false
eula = false

[dependencies]
clap = { workspace = true }
color-eyre = "0.6.3"
diesel = { workspace = true }
diesel-async = { workspace = true }
dotenvy = "0.15.7"
envy = "0.4.2"
kitsune-config = { workspace = true }
kitsune-core = { workspace = true }
kitsune-db = { workspace = true }
kitsune-error = { workspace = true }
<<<<<<< HEAD
serde = { version = "1.0.204", features = ["derive"] }
=======
serde = { version = "1.0.213", features = ["derive"] }
>>>>>>> 126d8b17
speedy-uuid = { workspace = true }
tokio = { workspace = true, features = ["full"] }
tracing-subscriber = "0.3.18"

[lints]
workspace = true<|MERGE_RESOLUTION|>--- conflicted
+++ resolved
@@ -22,11 +22,7 @@
 kitsune-core = { workspace = true }
 kitsune-db = { workspace = true }
 kitsune-error = { workspace = true }
-<<<<<<< HEAD
-serde = { version = "1.0.204", features = ["derive"] }
-=======
-serde = { version = "1.0.213", features = ["derive"] }
->>>>>>> 126d8b17
+serde = { version = "1.0.214", features = ["derive"] }
 speedy-uuid = { workspace = true }
 tokio = { workspace = true, features = ["full"] }
 tracing-subscriber = "0.3.18"
