--- conflicted
+++ resolved
@@ -1,20 +1,12 @@
 use self::handler::{oauth, posts, users, well_known};
 use crate::state::State;
-<<<<<<< HEAD
 use axum::{http::StatusCode, routing::get_service, Extension, Router};
 use std::io;
-use tower_http::{cors::CorsLayer, services::ServeDir, trace::TraceLayer};
-=======
-use axum::{
-    http::StatusCode,
-    routing::{get, get_service},
-    Extension, Router,
-};
 use tower_http::{
+    cors::CorsLayer,
     services::{ServeDir, ServeFile},
     trace::TraceLayer,
 };
->>>>>>> a66ab51a
 
 pub mod graphql;
 
@@ -29,9 +21,6 @@
 
 #[instrument(skip(state))]
 pub async fn run(state: State, port: u16) {
-<<<<<<< HEAD
-    let mut router = Router::new()
-=======
     let frontend_dir = &state.config.frontend_dir;
     let frontend_index_path = {
         let mut tmp = frontend_dir.clone();
@@ -39,9 +28,7 @@
         tmp
     };
 
-    let router = Router::new()
-        .route("/@:username", get(users::get))
->>>>>>> a66ab51a
+    let mut router = Router::new()
         .nest("/oauth", oauth::routes())
         .nest("/posts", posts::routes())
         .nest("/users", users::routes())
@@ -49,9 +36,7 @@
         .nest(
             "/public",
             get_service(ServeDir::new("public")).handle_error(handle_error),
-        )
-<<<<<<< HEAD
-        .merge(graphql::routes(state.clone()));
+        );
 
     #[cfg(feature = "mastodon-api")]
     {
@@ -59,14 +44,12 @@
     }
 
     router = router
-=======
         .merge(graphql::routes(state.clone()))
         .fallback(
             get_service(ServeDir::new(frontend_dir).fallback(ServeFile::new(frontend_index_path)))
                 .handle_error(handle_error),
         )
         .layer(TraceLayer::new_for_http())
->>>>>>> a66ab51a
         .layer(Extension(state))
         .layer(CorsLayer::permissive())
         .layer(TraceLayer::new_for_http());
