--- conflicted
+++ resolved
@@ -26,8 +26,7 @@
             "/public",
             get_service(ServeDir::new("public")).handle_error(handle_error),
         )
-        .merge(graphql::routes(state.clone()))
-        .fallback(get_service(ServeDir::new("public")).handle_error(handle_error));
+        .merge(graphql::routes(state.clone()));
 
     #[cfg(feature = "mastodon-api")]
     {
@@ -36,12 +35,8 @@
 
     router = router
         .layer(Extension(state))
-<<<<<<< HEAD
         .layer(CorsLayer::permissive())
         .layer(TraceLayer::new_for_http());
-=======
-        .into_make_service();
->>>>>>> 25303d8c
 
     axum::Server::bind(&([0, 0, 0, 0], port).into())
         .serve(router.into_make_service())
