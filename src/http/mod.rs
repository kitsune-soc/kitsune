--- conflicted
+++ resolved
@@ -5,7 +5,7 @@
 use tower_http::{
     cors::CorsLayer,
     services::{ServeDir, ServeFile},
-    trace::TraceLayer, cors::CorsLayer,
+    trace::TraceLayer,
 };
 
 pub mod graphql;
@@ -49,11 +49,6 @@
             get_service(ServeDir::new(frontend_dir).fallback(ServeFile::new(frontend_index_path)))
                 .handle_error(handle_error),
         )
-<<<<<<< HEAD
-        .layer(CorsLayer::permissive())
-        .layer(TraceLayer::new_for_http())
-=======
->>>>>>> a054bff3
         .layer(Extension(state))
         .layer(CorsLayer::permissive())
         .layer(TraceLayer::new_for_http());
