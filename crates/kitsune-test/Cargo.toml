[package]
name = "kitsune-test"
authors.workspace = true
edition.workspace = true
version.workspace = true
license.workspace = true

[dependencies]
bytes = "1.6.0"
diesel-async = { workspace = true }
fred = { workspace = true }
futures-util = "0.3.30"
http = "1.1.0"
http-body-util = "0.1.2"
isolang = "2.4.0"
kitsune-config = { workspace = true }
kitsune-db = { workspace = true }
kitsune-s3 = { workspace = true }
pin-project-lite = "0.2.14"
rand = "0.8.5"
rusty-s3 = { version = "0.5.0", default-features = false }
tokio = { version = "1.38.0", features = ["time"] }
triomphe = { workspace = true }
url = "2.5.2"
<<<<<<< HEAD
uuid = { version = "1.8.0", features = ["fast-rng", "v4"] }
=======
uuid = { version = "1.9.1", features = ["fast-rng", "v4"] }
>>>>>>> c0a07bfe

[lints]
workspace = true<|MERGE_RESOLUTION|>--- conflicted
+++ resolved
@@ -22,11 +22,7 @@
 tokio = { version = "1.38.0", features = ["time"] }
 triomphe = { workspace = true }
 url = "2.5.2"
-<<<<<<< HEAD
-uuid = { version = "1.8.0", features = ["fast-rng", "v4"] }
-=======
 uuid = { version = "1.9.1", features = ["fast-rng", "v4"] }
->>>>>>> c0a07bfe
 
 [lints]
 workspace = true