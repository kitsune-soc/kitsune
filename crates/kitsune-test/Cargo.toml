--- conflicted
+++ resolved
@@ -7,13 +7,9 @@
 deadpool-redis = "0.13.0"
 diesel = "2.1.3"
 diesel-async = "0.4.1"
-<<<<<<< HEAD
-futures-util = "0.3.28"
+futures-util = "0.3.29"
 http = "0.2.9"
 hyper = "0.14.27"
-=======
-futures-util = "0.3.29"
->>>>>>> fd7602db
 kitsune-db = { path = "../kitsune-db" }
 pin-project-lite = "0.2.13"
 redis = "0.23.3"
