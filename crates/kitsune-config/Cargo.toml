[package]
name = "kitsune-config"
authors.workspace = true
edition.workspace = true
version.workspace = true
license.workspace = true

[dependencies]
eyre = "0.6.12"
human-size = { version = "0.4.3", features = ["serde"] }
isolang = { version = "2.4.0", features = ["serde"] }
<<<<<<< HEAD
serde = { version = "1.0.204", features = ["derive"] }
smol_str = { version = "0.2.2", features = ["serde"] }
tokio = { version = "1.38.0", features = ["fs"] }
toml = { version = "0.8.14", default-features = false, features = ["parse"] }
=======
serde = { version = "1.0.213", features = ["derive"] }
smol_str = { version = "0.3.2", features = ["serde"] }
tokio = { workspace = true, features = ["fs"] }
toml = { version = "0.8.19", default-features = false, features = ["parse"] }
>>>>>>> 126d8b17

[lints]
workspace = true<|MERGE_RESOLUTION|>--- conflicted
+++ resolved
@@ -9,17 +9,10 @@
 eyre = "0.6.12"
 human-size = { version = "0.4.3", features = ["serde"] }
 isolang = { version = "2.4.0", features = ["serde"] }
-<<<<<<< HEAD
-serde = { version = "1.0.204", features = ["derive"] }
-smol_str = { version = "0.2.2", features = ["serde"] }
-tokio = { version = "1.38.0", features = ["fs"] }
-toml = { version = "0.8.14", default-features = false, features = ["parse"] }
-=======
-serde = { version = "1.0.213", features = ["derive"] }
+serde = { version = "1.0.214", features = ["derive"] }
 smol_str = { version = "0.3.2", features = ["serde"] }
 tokio = { workspace = true, features = ["fs"] }
 toml = { version = "0.8.19", default-features = false, features = ["parse"] }
->>>>>>> 126d8b17
 
 [lints]
 workspace = true