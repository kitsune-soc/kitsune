--- conflicted
+++ resolved
@@ -11,13 +11,6 @@
 async-trait = "0.1.73"
 athena = { path = "../../lib/athena" }
 autometrics = { version = "0.6.0", default-features = false }
-<<<<<<< HEAD
-aws-credential-types = { version = "0.56.1", features = [
-    "hardcoded-credentials",
-] }
-aws-sdk-s3 = "0.33.0"
-=======
->>>>>>> a4412dec
 base64-simd = "0.8.0"
 bytes = "1.5.0"
 const_format = "0.2.32"
@@ -70,11 +63,7 @@
 smol_str = "0.2.0"
 speedy-uuid = { path = "../../lib/speedy-uuid", features = ["diesel"] }
 thiserror = "1.0.49"
-<<<<<<< HEAD
-time = "0.3.29"
-=======
 time = "0.3.30"
->>>>>>> a4412dec
 tokio = { version = "1.33.0", features = ["macros", "rt"] }
 toml = { version = "0.8.2", default-features = false, features = ["parse"] }
 tracing = "0.1.39"
