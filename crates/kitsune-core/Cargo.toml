[package]
name = "kitsune-core"
authors.workspace = true
edition.workspace = true
version.workspace = true
license.workspace = true

[dependencies]
<<<<<<< HEAD
async-trait = "0.1.83"
const_format = "0.2.33"
git-version = "0.3.9"
kitsune-db = { workspace = true }
kitsune-error = { workspace = true }
paste = "1.0.15"
serde = { version = "1.0.214", features = ["derive"] }
triomphe = { workspace = true }
typed-builder = "0.20.0"
unsize = "1.1.0"
=======
async-trait.workspace = true
const_format.workspace = true
git-version.workspace = true
kitsune-db.workspace = true
kitsune-error.workspace = true
paste.workspace = true
serde.workspace = true
triomphe.workspace = true
typed-builder.workspace = true
unsize.workspace = true
>>>>>>> b5def612

[lints]
workspace = true<|MERGE_RESOLUTION|>--- conflicted
+++ resolved
@@ -6,18 +6,6 @@
 license.workspace = true
 
 [dependencies]
-<<<<<<< HEAD
-async-trait = "0.1.83"
-const_format = "0.2.33"
-git-version = "0.3.9"
-kitsune-db = { workspace = true }
-kitsune-error = { workspace = true }
-paste = "1.0.15"
-serde = { version = "1.0.214", features = ["derive"] }
-triomphe = { workspace = true }
-typed-builder = "0.20.0"
-unsize = "1.1.0"
-=======
 async-trait.workspace = true
 const_format.workspace = true
 git-version.workspace = true
@@ -28,7 +16,6 @@
 triomphe.workspace = true
 typed-builder.workspace = true
 unsize.workspace = true
->>>>>>> b5def612
 
 [lints]
 workspace = true