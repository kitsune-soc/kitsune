[package]
name = "kitsune-core"
authors.workspace = true
edition.workspace = true
version.workspace = true
license.workspace = true

[dependencies]
<<<<<<< HEAD
async-trait = "0.1.81"
const_format = "0.2.32"
kitsune-db = { workspace = true }
kitsune-error = { workspace = true }
paste = "1.0.15"
serde = { version = "1.0.204", features = ["derive"] }
=======
async-trait = "0.1.83"
const_format = "0.2.33"
git-version = "0.3.9"
kitsune-db = { workspace = true }
kitsune-error = { workspace = true }
paste = "1.0.15"
serde = { version = "1.0.213", features = ["derive"] }
>>>>>>> 126d8b17
triomphe = { workspace = true }
typed-builder = "0.20.0"
unsize = "1.1.0"

<<<<<<< HEAD
[build-dependencies]
vergen-gitcl = { version = "1.0.0", features = ["build"] }

=======
>>>>>>> 126d8b17
[lints]
workspace = true<|MERGE_RESOLUTION|>--- conflicted
+++ resolved
@@ -6,31 +6,16 @@
 license.workspace = true
 
 [dependencies]
-<<<<<<< HEAD
-async-trait = "0.1.81"
-const_format = "0.2.32"
-kitsune-db = { workspace = true }
-kitsune-error = { workspace = true }
-paste = "1.0.15"
-serde = { version = "1.0.204", features = ["derive"] }
-=======
 async-trait = "0.1.83"
 const_format = "0.2.33"
 git-version = "0.3.9"
 kitsune-db = { workspace = true }
 kitsune-error = { workspace = true }
 paste = "1.0.15"
-serde = { version = "1.0.213", features = ["derive"] }
->>>>>>> 126d8b17
+serde = { version = "1.0.214", features = ["derive"] }
 triomphe = { workspace = true }
 typed-builder = "0.20.0"
 unsize = "1.1.0"
 
-<<<<<<< HEAD
-[build-dependencies]
-vergen-gitcl = { version = "1.0.0", features = ["build"] }
-
-=======
->>>>>>> 126d8b17
 [lints]
 workspace = true