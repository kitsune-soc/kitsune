--- conflicted
+++ resolved
@@ -3,16 +3,10 @@
     event::PostEventEmitter,
     service::{
         account::AccountService, attachment::AttachmentService, captcha::CaptchaService,
-<<<<<<< HEAD
         custom_emoji::CustomEmojiService, federation_filter::FederationFilterService,
         instance::InstanceService, job::JobService, mailing::MailingService,
-        notification::NotificationService, post::PostService, timeline::TimelineService,
-        url::UrlService, user::UserService,
-=======
-        federation_filter::FederationFilterService, instance::InstanceService, job::JobService,
-        mailing::MailingService, notification::NotificationService, post::PostService,
-        search::SearchService, timeline::TimelineService, url::UrlService, user::UserService,
->>>>>>> b0f1aa53
+        notification::NotificationService, post::PostService, search::SearchService,
+        timeline::TimelineService, url::UrlService, user::UserService,
     },
     webfinger::Webfinger,
 };
