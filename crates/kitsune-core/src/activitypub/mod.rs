--- conflicted
+++ resolved
@@ -5,11 +5,7 @@
 };
 use diesel::{ExpressionMethods, SelectableHelper};
 use diesel_async::{AsyncPgConnection, RunQueryDsl};
-<<<<<<< HEAD
-use futures_util::{future::try_join_all, TryFutureExt};
-=======
-use futures_util::FutureExt;
->>>>>>> 2baa3002
+use futures_util::{future::try_join_all, FutureExt, TryFutureExt};
 use http::Uri;
 use iso8601_timestamp::Timestamp;
 use kitsune_db::{
@@ -174,12 +170,8 @@
     content_lang: Language,
     db_pool: &'a PgPool,
     object: Box<Object>,
-<<<<<<< HEAD
     fetcher: &'a Fetcher,
-    search_backend: &'a Search,
-=======
     search_backend: &'a AnySearchBackend,
->>>>>>> 2baa3002
 }
 
 #[allow(clippy::missing_panics_doc)]
