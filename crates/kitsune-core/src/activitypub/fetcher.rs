--- conflicted
+++ resolved
@@ -27,21 +27,16 @@
 };
 use kitsune_embed::Client as EmbedClient;
 use kitsune_http_client::Client;
-<<<<<<< HEAD
-use kitsune_search::{SearchBackend, SearchService};
-use kitsune_type::ap::{actor::Actor, EmojiObject, Object};
-use scoped_futures::ScopedFutureExt;
-use speedy_uuid::Uuid;
-=======
+
 use kitsune_search::SearchBackend;
 use kitsune_type::{
-    ap::{actor::Actor, Object},
+    ap::{actor::Actor, EmojiObject, Object},
     jsonld::RdfNode,
 };
 use mime::Mime;
 use scoped_futures::ScopedFutureExt;
 use serde::de::DeserializeOwned;
->>>>>>> b0f1aa53
+use speedy_uuid::Uuid;
 use typed_builder::TypedBuilder;
 use url::Url;
 
@@ -371,7 +366,7 @@
                     let emoji = diesel::insert_into(custom_emojis::table)
                         .values(CustomEmoji {
                             id: Uuid::now_v7(),
-                            remote_id: Some(emoji.id),
+                            remote_id: emoji.id,
                             shortcode: name_pure.to_string(),
                             domain: Some(domain.to_string()),
                             media_attachment_id: media_attachment.id,
