use super::process_attachments;
use crate::{
    activitypub::{process_new_object, ProcessNewObject},
    consts::USER_AGENT,
    error::{ApiError, Error, Result},
    sanitize::CleanHtmlExt,
    service::federation_filter::FederationFilterService,
    util::timestamp_to_uuid,
    webfinger::Webfinger,
};
use async_recursion::async_recursion;
use autometrics::autometrics;
use diesel::{ExpressionMethods, OptionalExtension, QueryDsl, SelectableHelper};
use diesel_async::RunQueryDsl;
use headers::{ContentType, HeaderMapExt};
use http::HeaderValue;
use iso8601_timestamp::Timestamp;
use kitsune_cache::{ArcCache, CacheBackend};
use kitsune_db::{
    model::{
        account::{Account, AccountConflictChangeset, NewAccount, UpdateAccountMedia},
        custom_emoji::CustomEmoji,
        media_attachment::{MediaAttachment, NewMediaAttachment},
        post::Post,
    },
    schema::{accounts, custom_emojis, media_attachments, posts},
    PgPool,
};
use kitsune_embed::Client as EmbedClient;
use kitsune_http_client::Client;

use kitsune_search::SearchBackend;
use kitsune_type::{
    ap::{actor::Actor, emoji::Emoji, Object},
    jsonld::RdfNode,
};
use mime::Mime;
use scoped_futures::ScopedFutureExt;
use serde::de::DeserializeOwned;
use speedy_uuid::Uuid;
use typed_builder::TypedBuilder;
use url::Url;

// Maximum call depth of fetching new posts. Prevents unbounded recursion.
// Setting this to >=40 would cause the `fetch_infinitely_long_reply_chain` test to run into stack overflow
const MAX_FETCH_DEPTH: u32 = 30;

#[derive(Clone, Debug, TypedBuilder)]
/// Options passed to the fetcher
pub struct FetchOptions<'a> {
    /// Prefetched WebFinger `acct` URI
    #[builder(default, setter(strip_option))]
    acct: Option<(&'a str, &'a str)>,

    /// Refetch the ActivityPub entity
    ///
    /// This is mainly used to refresh possibly stale actors
    ///
    /// Default: false
    #[builder(default = false)]
    refetch: bool,

    /// URL of the ActivityPub entity
    url: &'a str,
}

impl<'a> From<&'a str> for FetchOptions<'a> {
    fn from(value: &'a str) -> Self {
        Self::builder().url(value).build()
    }
}

#[derive(Clone, TypedBuilder)]
pub struct Fetcher {
    #[builder(default =
        Client::builder()
            .default_header(
                "accept",
                HeaderValue::from_static(
                    "application/ld+json; profile=\"https://www.w3.org/ns/activitystreams\", application/activity+json",
                ),
            )
            .unwrap()
            .user_agent(USER_AGENT)
            .unwrap()
            .build()
    )]
    client: Client,
    db_pool: PgPool,
    embed_client: Option<EmbedClient>,
    federation_filter: FederationFilterService,
    #[builder(setter(into))]
    search_backend: kitsune_search::AnySearchBackend,
    webfinger: Webfinger,

    // Caches
    post_cache: ArcCache<str, Post>,
    user_cache: ArcCache<str, Account>,
}

impl Fetcher {
    async fn fetch_ap_resource<T>(&self, url: &str) -> Result<T>
    where
        T: DeserializeOwned + RdfNode,
    {
        let response = self.client.get(url).await?;
        let Some(content_type) = response
            .headers()
            .typed_get::<ContentType>()
            .map(Mime::from)
        else {
            return Err(ApiError::BadRequest.into());
        };

        let is_json_ld_activitystreams = || {
            content_type
                .essence_str()
                .eq_ignore_ascii_case("application/ld+json")
                && content_type
                    .get_param("profile")
                    .map_or(false, |profile_urls| {
                        profile_urls
                            .as_str()
                            .split_whitespace()
                            .any(|url| url == "https://www.w3.org/ns/activitystreams")
                    })
        };

        let is_activity_json = || {
            content_type
                .essence_str()
                .eq_ignore_ascii_case("application/activity+json")
        };

        if !is_json_ld_activitystreams() && !is_activity_json() {
            return Err(ApiError::BadRequest.into());
        }

        Ok(response.jsonld().await?)
    }

    /// Fetch an ActivityPub actor
    ///
    /// # Panics
    ///
    /// - Panics if the URL doesn't contain a host section
    #[instrument(skip(self))]
    #[autometrics(track_concurrency)]
    pub async fn fetch_actor(&self, opts: FetchOptions<'_>) -> Result<Account> {
        // Obviously we can't hit the cache nor the database if we wanna refetch the actor
        if !opts.refetch {
            if let Some(user) = self.user_cache.get(opts.url).await? {
                return Ok(user);
            }

            let user_data = self
                .db_pool
                .with_connection(|db_conn| {
                    async move {
                        accounts::table
                            .filter(accounts::url.eq(opts.url))
                            .select(Account::as_select())
                            .first(db_conn)
                            .await
                            .optional()
                    }
                    .scoped()
                })
                .await?;

            if let Some(user) = user_data {
                return Ok(user);
            }
        }

        let mut url = Url::parse(opts.url)?;
        if !self.federation_filter.is_url_allowed(&url)? {
            return Err(ApiError::Unauthorised.into());
        }

        let mut actor: Actor = self.fetch_ap_resource(url.as_str()).await?;

        let mut domain = url.host_str().ok_or(ApiError::MissingHost)?;
        let domain_buf;
        let fetch_webfinger = opts
            .acct
            .map_or(true, |acct| acct != (&actor.preferred_username, domain));

        let used_webfinger = if fetch_webfinger {
            match self
                .webfinger
                .resolve_actor(&actor.preferred_username, domain)
                .await?
            {
                Some(resource) if resource.uri == actor.id => {
                    actor.preferred_username = resource.username;
                    domain_buf = resource.domain;
                    domain = &domain_buf;
                    true
                }
                _ => {
                    // Fall back to `{preferredUsername}@{domain}`
                    false
                }
            }
        } else {
            false
        };
        if !used_webfinger && actor.id != url.as_str() {
            url = Url::parse(&actor.id)?;
            domain = url.host_str().ok_or(ApiError::MissingHost)?;
        }

        actor.clean_html();

        let account: Account = self
            .db_pool
            .with_transaction(|tx| {
                async move {
                    let account = diesel::insert_into(accounts::table)
                        .values(NewAccount {
                            id: timestamp_to_uuid(actor.published),
                            display_name: actor.name.as_deref(),
                            note: actor.subject.as_deref(),
                            username: actor.preferred_username.as_str(),
                            locked: actor.manually_approves_followers,
                            local: false,
                            domain,
                            actor_type: actor.r#type.into(),
                            url: actor.id.as_str(),
                            featured_collection_url: actor.featured.as_deref(),
                            followers_url: actor.followers.as_deref(),
                            following_url: actor.following.as_deref(),
                            inbox_url: Some(actor.inbox.as_str()),
                            outbox_url: actor.outbox.as_deref(),
                            shared_inbox_url: actor
                                .endpoints
                                .and_then(|endpoints| endpoints.shared_inbox)
                                .as_deref(),
                            public_key_id: actor.public_key.id.as_str(),
                            public_key: actor.public_key.public_key_pem.as_str(),
                            created_at: Some(actor.published),
                        })
                        .on_conflict(accounts::url)
                        .do_update()
                        .set(AccountConflictChangeset {
                            display_name: actor.name.as_deref(),
                            note: actor.subject.as_deref(),
                            locked: actor.manually_approves_followers,
                            public_key_id: actor.public_key.id.as_str(),
                            public_key: actor.public_key.public_key_pem.as_str(),
                        })
                        .returning(Account::as_returning())
                        .get_result::<Account>(tx)
                        .await?;

                    let avatar_id = if let Some(icon) = actor.icon {
                        process_attachments(tx, &account, &[icon]).await?.pop()
                    } else {
                        None
                    };

                    let header_id = if let Some(image) = actor.image {
                        process_attachments(tx, &account, &[image]).await?.pop()
                    } else {
                        None
                    };

                    let mut update_changeset = UpdateAccountMedia::default();
                    if let Some(avatar_id) = avatar_id {
                        update_changeset = UpdateAccountMedia {
                            avatar_id: Some(avatar_id),
                            ..update_changeset
                        };
                    }
                    if let Some(header_id) = header_id {
                        update_changeset = UpdateAccountMedia {
                            header_id: Some(header_id),
                            ..update_changeset
                        };
                    }

                    Ok::<_, Error>(match update_changeset {
                        UpdateAccountMedia {
                            avatar_id: None,
                            header_id: None,
                        } => account,
                        _ => {
                            diesel::update(&account)
                                .set(update_changeset)
                                .returning(Account::as_returning())
                                .get_result(tx)
                                .await?
                        }
                    })
                }
                .scope_boxed()
            })
            .await?;

        self.search_backend
            .add_to_index(account.clone().into())
            .await?;

        Ok(account)
    }

    pub async fn fetch_emoji(&self, url: &str) -> Result<CustomEmoji> {
        let existing_emoji = self
            .db_pool
            .with_connection(|db_conn| {
                async move {
                    custom_emojis::table
                        .filter(custom_emojis::remote_id.eq(url))
                        .select(CustomEmoji::as_select())
                        .first(db_conn)
                        .await
                        .optional()
                }
                .scoped()
            })
            .await?;

        if let Some(emoji) = existing_emoji {
            return Ok(emoji);
        }

        let mut url = Url::parse(url)?;
        if !self.federation_filter.is_url_allowed(&url)? {
            return Err(ApiError::Unauthorised.into());
        }

        let emoji: Emoji = self.client.get(url.as_str()).await?.jsonld().await?;

        let mut domain = url.host_str().ok_or(ApiError::MissingHost)?;

        if emoji.id != url.as_str() {
            url = Url::parse(&emoji.id)?;
            domain = url.host_str().ok_or(ApiError::MissingHost)?;
        }

        let content_type = emoji
            .icon
            .media_type
            .as_deref()
            .or_else(|| mime_guess::from_path(&emoji.icon.url).first_raw())
            .ok_or(ApiError::UnsupportedMediaType)?;

        let name_pure = emoji.name.replace(':', "");

        let emoji: CustomEmoji = self
            .db_pool
            .with_transaction(|tx| {
                async move {
                    let media_attachment = diesel::insert_into(media_attachments::table)
                        .values(NewMediaAttachment {
                            id: Uuid::now_v7(),
                            account_id: None,
                            content_type,
                            description: None,
                            blurhash: None,
                            file_path: None,
                            remote_url: Some(&emoji.icon.url),
                        })
                        .returning(MediaAttachment::as_returning())
                        .get_result::<MediaAttachment>(tx)
                        .await?;
                    let emoji = diesel::insert_into(custom_emojis::table)
                        .values(CustomEmoji {
                            id: Uuid::now_v7(),
                            remote_id: emoji.id,
                            shortcode: name_pure.to_string(),
                            domain: Some(domain.to_string()),
                            media_attachment_id: media_attachment.id,
                            endorsed: false,
                            created_at: Timestamp::now_utc(),
                            updated_at: Timestamp::now_utc(),
                        })
                        .returning(CustomEmoji::as_returning())
                        .get_result::<CustomEmoji>(tx)
                        .await?;
                    Ok::<_, Error>(emoji)
                }
                .scope_boxed()
            })
            .await?;
        Ok(emoji)
    }

    #[async_recursion]
    pub(super) async fn fetch_object_inner(
        &self,
        url: &str,
        call_depth: u32,
    ) -> Result<Option<Post>> {
        if call_depth > MAX_FETCH_DEPTH {
            return Ok(None);
        }

        if !self.federation_filter.is_url_allowed(&Url::parse(url)?)? {
            return Err(ApiError::Unauthorised.into());
        }

        if let Some(post) = self.post_cache.get(url).await? {
            return Ok(Some(post));
        }

        let post = self
            .db_pool
            .with_connection(|db_conn| {
                async move {
                    posts::table
                        .filter(posts::url.eq(url))
                        .select(Post::as_select())
                        .first(db_conn)
                        .await
                        .optional()
                }
                .scoped()
            })
            .await?;

        if let Some(post) = post {
            self.post_cache.set(url, &post).await?;
            return Ok(Some(post));
        }

        let url = Url::parse(url)?;
        let object: Object = self.fetch_ap_resource(url.as_str()).await?;

        let process_data = ProcessNewObject::builder()
            .call_depth(call_depth)
            .db_pool(&self.db_pool)
            .embed_client(self.embed_client.as_ref())
            .fetcher(self)
            .object(Box::new(object))
            .search_backend(&self.search_backend)
            .build();
        let post = process_new_object(process_data).await?;

        self.post_cache.set(&post.url, &post).await?;

        Ok(Some(post))
    }

    #[instrument(skip(self))]
    #[autometrics(track_concurrency)]
    pub async fn fetch_object(&self, url: &str) -> Result<Post> {
        self.fetch_object_inner(url, 0)
            .await
            .transpose()
            .expect("[Bug] Highest level fetch returned a `None`")
    }
}

#[cfg(test)]
mod test {
    use super::MAX_FETCH_DEPTH;
    use crate::{
        activitypub::Fetcher,
        error::{ApiError, Error},
        service::federation_filter::FederationFilterService,
        webfinger::Webfinger,
    };
    use diesel::{QueryDsl, SelectableHelper};
    use diesel_async::RunQueryDsl;
    use http::{header::CONTENT_TYPE, uri::PathAndQuery};
    use hyper::{Body, Request, Response, StatusCode, Uri};
    use iso8601_timestamp::Timestamp;
    use kitsune_cache::NoopCache;
<<<<<<< HEAD
    use kitsune_config::FederationFilterConfiguration;
    use kitsune_db::{
        model::{account::Account, media_attachment::MediaAttachment},
        schema::{accounts, media_attachments},
    };
=======
    use kitsune_config::instance::FederationFilterConfiguration;
    use kitsune_db::{model::account::Account, schema::accounts};
>>>>>>> 2baa3002
    use kitsune_http_client::Client;
    use kitsune_search::NoopSearchService;
    use kitsune_test::{build_ap_response, database_test};
    use kitsune_type::{
        ap::{
            actor::{Actor, ActorType, PublicKey},
            ap_context, AttributedToField, Object, ObjectType, PUBLIC_IDENTIFIER,
        },
        webfinger::{Link, Resource},
    };
    use pretty_assertions::assert_eq;
    use scoped_futures::ScopedFutureExt;
    use std::{
        convert::Infallible,
        sync::{
            atomic::{AtomicU32, Ordering},
            Arc,
        },
    };
    use tower::service_fn;

    #[tokio::test]
    #[serial_test::serial]
    async fn fetch_actor() {
        database_test(|db_pool| async move {
            let client = Client::builder().service(service_fn(handle));

            let fetcher = Fetcher::builder()
                .client(client.clone())
                .db_pool(db_pool)
                .embed_client(None)
                .federation_filter(
                    FederationFilterService::new(&FederationFilterConfiguration::Deny {
                        domains: Vec::new(),
                    })
                    .unwrap(),
                )
                .search_backend(NoopSearchService)
                .webfinger(Webfinger::with_client(client, Arc::new(NoopCache.into())))
                .post_cache(Arc::new(NoopCache.into()))
                .user_cache(Arc::new(NoopCache.into()))
                .build();

            let user = fetcher
                .fetch_actor("https://corteximplant.com/users/0x0".into())
                .await
                .expect("Fetch actor");

            assert_eq!(user.username, "0x0");
            assert_eq!(user.domain, "corteximplant.com");
            assert_eq!(user.url, "https://corteximplant.com/users/0x0");
            assert_eq!(
                user.inbox_url,
                Some("https://corteximplant.com/users/0x0/inbox".into())
            );
        })
        .await;
    }

    #[tokio::test]
    #[serial_test::serial]
    async fn fetch_actor_with_custom_acct() {
        database_test(|db_pool| async move {
            let mut jrd_base = include_bytes!("../../../../test-fixtures/0x0_jrd.json").to_owned();
            let jrd_body = simd_json::to_string(&Resource {
                subject: "acct:0x0@joinkitsune.org".into(),
                ..simd_json::from_slice(&mut jrd_base).unwrap()
            })
            .unwrap();
            let client = service_fn(move |req: Request<_>| {
                let jrd_body = jrd_body.clone();
                async move {
                    match (
                        req.uri().authority().unwrap().as_str(),
                        req.uri().path_and_query().unwrap().as_str(),
                    ) {
                        (
                            "corteximplant.com",
                            "/.well-known/webfinger?resource=acct:0x0@corteximplant.com",
                        )
                        | (
                            "joinkitsune.org",
                            "/.well-known/webfinger?resource=acct:0x0@joinkitsune.org",
                        ) => Ok::<_, Infallible>(Response::new(Body::from(jrd_body))),
                        _ => handle(req).await,
                    }
                }
            });
            let client = Client::builder().service(client);

            let fetcher = Fetcher::builder()
                .client(client.clone())
                .db_pool(db_pool)
                .embed_client(None)
                .federation_filter(
                    FederationFilterService::new(&FederationFilterConfiguration::Deny {
                        domains: Vec::new(),
                    })
                    .unwrap(),
                )
                .search_backend(NoopSearchService)
                .webfinger(Webfinger::with_client(client, Arc::new(NoopCache.into())))
                .post_cache(Arc::new(NoopCache.into()))
                .user_cache(Arc::new(NoopCache.into()))
                .build();

            let user = fetcher
                .fetch_actor("https://corteximplant.com/users/0x0".into())
                .await
                .expect("Fetch actor");

            assert_eq!(user.username, "0x0");
            assert_eq!(user.domain, "joinkitsune.org");
            assert_eq!(user.url, "https://corteximplant.com/users/0x0");
        })
        .await;
    }

    #[tokio::test]
    #[serial_test::serial]
    async fn ignore_fake_webfinger_acct() {
        database_test(|db_pool| async move {
            let link = Link {
                rel: "self".to_owned(),
                r#type: Some("application/activity+json".to_owned()),
                href: Some("https://social.whitehouse.gov/users/POTUS".to_owned()),
            };
            let jrd = Resource {
                subject: "acct:POTUS@whitehouse.gov".into(),
                aliases: Vec::new(),
                links: vec![link.clone()],
            };
            let client = service_fn(move |req: Request<_>| {
                let link = link.clone();
                let jrd = jrd.clone();
                async move {
                    match (
                        req.uri().authority().unwrap().as_str(),
                        req.uri().path_and_query().unwrap().as_str(),
                    ) {
                        (
                            "corteximplant.com",
                            "/.well-known/webfinger?resource=acct:0x0@corteximplant.com",
                        ) => {
                            let fake_jrd = Resource {
                                links: vec![Link {
                                    href: Some("https://corteximplant.com/users/0x0".to_owned()),
                                    ..link
                                }],
                                ..jrd
                            };
                            let body = simd_json::to_string(&fake_jrd).unwrap();
                            Ok::<_, Infallible>(Response::new(Body::from(body)))
                        }
                        (
                            "whitehouse.gov",
                            "/.well-known/webfinger?resource=acct:POTUS@whitehouse.gov",
                        ) => {
                            let body = simd_json::to_string(&jrd).unwrap();
                            Ok(Response::new(Body::from(body)))
                        }
                        _ => handle(req).await,
                    }
                }
            });
            let client = Client::builder().service(client);

            let fetcher = Fetcher::builder()
                .client(client.clone())
                .db_pool(db_pool)
                .embed_client(None)
                .federation_filter(
                    FederationFilterService::new(&FederationFilterConfiguration::Deny {
                        domains: Vec::new(),
                    })
                    .unwrap(),
                )
                .search_backend(NoopSearchService)
                .webfinger(Webfinger::with_client(client, Arc::new(NoopCache.into())))
                .post_cache(Arc::new(NoopCache.into()))
                .user_cache(Arc::new(NoopCache.into()))
                .build();

            let user = fetcher
                .fetch_actor("https://corteximplant.com/users/0x0".into())
                .await
                .expect("Fetch actor");

            assert_eq!(user.username, "0x0");
            assert_eq!(user.domain, "corteximplant.com");
            assert_eq!(user.url, "https://corteximplant.com/users/0x0");
        })
        .await;
    }

    #[tokio::test]
    #[serial_test::serial]
    async fn fetch_note() {
        database_test(|db_pool| async move {
            let client = Client::builder().service(service_fn(handle));

            let fetcher = Fetcher::builder()
                .client(client.clone())
                .db_pool(db_pool.clone())
                .embed_client(None)
                .federation_filter(
                    FederationFilterService::new(&FederationFilterConfiguration::Deny {
                        domains: Vec::new(),
                    })
                    .unwrap(),
                )
                .search_backend(NoopSearchService)
                .webfinger(Webfinger::with_client(client, Arc::new(NoopCache.into())))
                .post_cache(Arc::new(NoopCache.into()))
                .user_cache(Arc::new(NoopCache.into()))
                .build();

            let note = fetcher
                .fetch_object("https://corteximplant.com/@0x0/109501674056556919")
                .await
                .expect("Fetch note");
            assert_eq!(
                note.url,
                "https://corteximplant.com/users/0x0/statuses/109501674056556919"
            );

            let author = db_pool
                .with_connection(|db_conn| {
                    accounts::table
                        .find(note.account_id)
                        .select(Account::as_select())
                        .get_result::<Account>(db_conn)
                        .scoped()
                })
                .await
                .expect("Get author");

            assert_eq!(author.username, "0x0");
            assert_eq!(author.url, "https://corteximplant.com/users/0x0");
        })
        .await;
    }

    #[tokio::test]
    #[serial_test::serial]
    async fn fetch_infinitely_long_reply_chain() {
        database_test(|db_pool| async move {
            let request_counter = Arc::new(AtomicU32::new(0));
            let client = service_fn(move |req: Request<_>| {
                let count = request_counter.fetch_add(1, Ordering::SeqCst);
                assert!(MAX_FETCH_DEPTH * 3 >= count);

                async move {
                    let author_id = "https://example.com/users/1".to_owned();
                    let author = Actor {
                        context: ap_context(),
                        id: author_id.clone(),
                        r#type: ActorType::Person,
                        name: None,
                        preferred_username: "InfiniteNotes".into(),
                        subject: None,
                        icon: None,
                        image: None,
                        manually_approves_followers: false,
                        public_key: PublicKey {
                            id: format!("{author_id}#main-key"),
                            owner: author_id,
                            // A 512-bit RSA public key generated as a placeholder
                            public_key_pem: "-----BEGIN PUBLIC KEY-----\nMFwwDQYJKoZIhvcNAQEBBQADSwAwSAJBAK1v4oRbdBPi8oRL0M1GQqSWtkb9uE2L\nJCAgZK9KiVECNYvEASYor7DeMEu6BxR1E4XI2DlGkigClWXFhQDhos0CAwEAAQ==\n-----END PUBLIC KEY-----\n".into(),
                        },
                        endpoints: None,
                        featured: None,
                        inbox: "https://example.com/inbox".into(),
                        outbox: None,
                        followers: None,
                        following: None,
                        published: Timestamp::UNIX_EPOCH,
                    };

                    if let Some(note_id) = req.uri().path_and_query().unwrap().as_str().strip_prefix("/notes/") {
                        let note_id = note_id.parse::<u32>().unwrap();
                        let note = Object {
                            context: ap_context(),
                            id: format!("https://example.com/notes/{note_id}"),
                            r#type: ObjectType::Note,
                            attributed_to: AttributedToField::Url(author.id.clone()),
                            in_reply_to: Some(format!("https://example.com/notes/{}", note_id + 1)),
                            name: None,
                            summary: None,
                            content: String::new(),
                            media_type: None,
                            attachment: Vec::new(),
                            tag: Vec::new(),
                            sensitive: false,
                            published: Timestamp::UNIX_EPOCH,
                            to: vec![PUBLIC_IDENTIFIER.into()],
                            cc: Vec::new(),
                        };

                        let body = simd_json::to_string(&note).unwrap();

                        Ok::<_, Infallible>(build_ap_response(body))
                    } else if req.uri().path_and_query().unwrap() == Uri::try_from(&author.id).unwrap().path_and_query().unwrap() {
                        let body = simd_json::to_string(&author).unwrap();

                        Ok::<_, Infallible>(build_ap_response(body))
                    } else {
                        handle(req).await
                    }
                }
            });
            let client = Client::builder().service(client);

            let fetcher = Fetcher::builder()
                .client(client.clone())
                .db_pool(db_pool)
                .embed_client(None)
                .federation_filter(
                    FederationFilterService::new(&FederationFilterConfiguration::Deny {
                        domains: Vec::new(),
                    })
                    .unwrap(),
                )
                .search_backend(NoopSearchService)
                .webfinger(Webfinger::with_client(client, Arc::new(NoopCache.into())))
                .post_cache(Arc::new(NoopCache.into()))
                .user_cache(Arc::new(NoopCache.into()))
                .build();

            assert!(fetcher
                .fetch_object("https://example.com/notes/0")
                .await
                .is_ok());
        })
        .await;
    }

    #[tokio::test]
    #[serial_test::serial]
    async fn check_ap_id_authority() {
        database_test(|db_pool| async move {
            let builder = Fetcher::builder()
                .db_pool(db_pool)
                .embed_client(None)
                .federation_filter(
                    FederationFilterService::new(&FederationFilterConfiguration::Deny {
                        domains: Vec::new(),
                    })
                    .unwrap(),
                )
                .search_backend(NoopSearchService)
                .post_cache(Arc::new(NoopCache.into()))
                .user_cache(Arc::new(NoopCache.into()));

            let client = service_fn(|req: Request<_>| {
                assert_ne!(req.uri().host(), Some("corteximplant.com"));
                handle(req)
            });
            let client = Client::builder().service(client);
            let fetcher = builder
                .clone()
                .client(client.clone())
                .webfinger(Webfinger::with_client(client, Arc::new(NoopCache.into())))
                .build();

            // The mock HTTP client ensures that the fetcher doesn't access the correct server
            // so this should return error
            let _ = fetcher
                .fetch_actor("https://example.com/users/0x0".into())
                .await
                .unwrap_err();

            let client = service_fn(|req: Request<_>| {
                // Let `fetch_object` fetch `attributedTo`
                if req.uri().path_and_query().map(PathAndQuery::as_str) != Some("/users/0x0") {
                    assert_ne!(req.uri().host(), Some("corteximplant.com"));
                }

                handle(req)
            });
            let client = Client::builder().service(client);
            let fetcher = builder
                .clone()
                .client(client.clone())
                .webfinger(Webfinger::with_client(client, Arc::new(NoopCache.into())))
                .build();

            let _ = fetcher
                .fetch_object("https://example.com/@0x0/109501674056556919")
                .await
                .unwrap_err();
        })
        .await;
    }

    #[tokio::test]
    #[serial_test::serial]
    async fn check_ap_content_type() {
        database_test(|db_pool| async move {
            let client = service_fn(|req: Request<_>| async {
                let mut res = handle(req).await.unwrap();
                res.headers_mut().remove(CONTENT_TYPE);
                Ok::<_, Infallible>(res)
            });
            let client = Client::builder().service(client);

            let fetcher = Fetcher::builder()
                .client(client.clone())
                .db_pool(db_pool)
                .embed_client(None)
                .federation_filter(
                    FederationFilterService::new(&FederationFilterConfiguration::Deny {
                        domains: Vec::new(),
                    })
                    .unwrap(),
                )
                .search_backend(NoopSearchService)
                .webfinger(Webfinger::with_client(client, Arc::new(NoopCache.into())))
                .post_cache(Arc::new(NoopCache.into()))
                .user_cache(Arc::new(NoopCache.into()))
                .build();

            assert!(matches!(
                fetcher
                    .fetch_object("https://corteximplant.com/users/0x0")
                    .await,
                Err(Error::Api(ApiError::BadRequest))
            ));
        })
        .await;
    }

    #[tokio::test]
    #[serial_test::serial]
    async fn federation_allow() {
        database_test(|db_pool| async move {
            let builder = Fetcher::builder()
                .db_pool(db_pool)
                .embed_client(None)
                .federation_filter(
                    FederationFilterService::new(&FederationFilterConfiguration::Allow {
                        domains: vec!["corteximplant.com".into()],
                    })
                    .unwrap(),
                )
                .search_backend(NoopSearchService)
                .post_cache(Arc::new(NoopCache.into()))
                .user_cache(Arc::new(NoopCache.into()));

            let client = service_fn(
                #[allow(unreachable_code)] // https://github.com/rust-lang/rust/issues/67227
                |_: Request<_>| async {
                    panic!("Requested a denied domain") as Result<Response<Body>, Infallible>
                },
            );
            let client = Client::builder().service(client);
            let fetcher = builder
                .clone()
                .client(client.clone())
                .webfinger(Webfinger::with_client(client, Arc::new(NoopCache.into())))
                .build();

            assert!(matches!(
                fetcher.fetch_object("https://example.com/fakeobject").await,
                Err(Error::Api(ApiError::Unauthorised))
            ));
            assert!(matches!(
                fetcher
                    .fetch_object("https://other.badstuff.com/otherfake")
                    .await,
                Err(Error::Api(ApiError::Unauthorised))
            ));

            let client = Client::builder().service(service_fn(handle));
            let fetcher = builder
                .clone()
                .client(client.clone())
                .webfinger(Webfinger::with_client(client, Arc::new(NoopCache.into())))
                .build();

            assert!(matches!(
                fetcher
                    .fetch_object("https://corteximplant.com/@0x0/109501674056556919")
                    .await,
                Ok(..)
            ));
        })
        .await;
    }

    #[tokio::test]
    #[serial_test::serial]
    async fn federation_deny() {
        database_test(|db_pool| async move {
            let client = service_fn(
                #[allow(unreachable_code)]
                |_: Request<_>| async {
                    panic!("Requested a denied domain") as Result<Response<Body>, Infallible>
                },
            );
            let client = Client::builder().service(client);

            let fetcher = Fetcher::builder()
                .client(client.clone())
                .db_pool(db_pool)
                .embed_client(None)
                .federation_filter(
                    FederationFilterService::new(&FederationFilterConfiguration::Deny {
                        domains: vec!["example.com".into(), "*.badstuff.com".into()],
                    })
                    .unwrap(),
                )
                .search_backend(NoopSearchService)
                .webfinger(Webfinger::with_client(client, Arc::new(NoopCache.into())))
                .post_cache(Arc::new(NoopCache.into()))
                .user_cache(Arc::new(NoopCache.into()))
                .build();

            assert!(matches!(
                fetcher.fetch_object("https://example.com/fakeobject").await,
                Err(Error::Api(ApiError::Unauthorised))
            ));
            assert!(matches!(
                fetcher
                    .fetch_object("https://other.badstuff.com/otherfake")
                    .await,
                Err(Error::Api(ApiError::Unauthorised))
            ));
        })
        .await;
    }

    #[tokio::test]
    #[serial_test::serial]
    async fn fetch_emoji() {
        database_test(|db_pool| async move {
            let client = Client::builder().service(service_fn(handle));

            let fetcher = Fetcher::builder()
                .client(client.clone())
                .db_pool(db_pool.clone())
                .embed_client(None)
                .federation_filter(
                    FederationFilterService::new(&FederationFilterConfiguration::Deny {
                        domains: Vec::new(),
                    })
                    .unwrap(),
                )
                .search_backend(NoopSearchService)
                .webfinger(Webfinger::with_client(client, Arc::new(NoopCache.into())))
                .post_cache(Arc::new(NoopCache.into()))
                .user_cache(Arc::new(NoopCache.into()))
                .build();

            let emoji = fetcher
                .fetch_emoji("https://corteximplant.com/emojis/7952")
                .await
                .expect("Fetch emoji");
            assert_eq!(emoji.shortcode, "Blobhaj");
            assert_eq!(emoji.domain, Some(String::from("corteximplant.com")));

            let media_attachment = db_pool
                .with_connection(|db_conn| {
                    media_attachments::table
                        .find(emoji.media_attachment_id)
                        .select(MediaAttachment::as_select())
                        .get_result::<MediaAttachment>(db_conn)
                        .scoped()
                })
                .await
                .expect("Get media attachment");

            assert_eq!(
                media_attachment.remote_url,
                Some(String::from(
                    "https://corteximplant.com/system/custom_emojis/images/000/007/952/original/33b7f12bd094b815.png"
                )));
        })
        .await;
    }

    async fn handle(req: Request<Body>) -> Result<Response<Body>, Infallible> {
        match req.uri().path_and_query().unwrap().as_str() {
            "/users/0x0" => {
                let body = include_str!("../../../../test-fixtures/0x0_actor.json");
                Ok::<_, Infallible>(build_ap_response(body))
            }
            "/@0x0/109501674056556919" => {
                let body = include_str!(
                    "../../../../test-fixtures/corteximplant.com_109501674056556919.json"
                );
                Ok::<_, Infallible>(build_ap_response(body))
            }
            "/users/0x0/statuses/109501659207519785" => {
                let body = include_str!(
                    "../../../../test-fixtures/corteximplant.com_109501659207519785.json"
                );
                Ok::<_, Infallible>(build_ap_response(body))
            }
            "/emojis/7952" => {
                let body =
                    include_str!("../../../../test-fixtures/corteximplant.com_emoji_7952.json");
                Ok::<_, Infallible>(build_ap_response(body))
            }
            "/emojis/8933" => {
                let body =
                    include_str!("../../../../test-fixtures/corteximplant.com_emoji_8933.json");
                Ok::<_, Infallible>(build_ap_response(body))
            }
            "/.well-known/webfinger?resource=acct:0x0@corteximplant.com" => {
                let body = include_str!("../../../../test-fixtures/0x0_jrd.json");
                Ok::<_, Infallible>(Response::new(Body::from(body)))
            }
            path if path.starts_with("/.well-known/webfinger?") => Ok::<_, Infallible>(
                Response::builder()
                    .status(StatusCode::NOT_FOUND)
                    .body(Body::empty())
                    .unwrap(),
            ),
            path => panic!("HTTP client hit unexpected route: {path}"),
        }
    }
}<|MERGE_RESOLUTION|>--- conflicted
+++ resolved
@@ -468,16 +468,11 @@
     use hyper::{Body, Request, Response, StatusCode, Uri};
     use iso8601_timestamp::Timestamp;
     use kitsune_cache::NoopCache;
-<<<<<<< HEAD
-    use kitsune_config::FederationFilterConfiguration;
+    use kitsune_config::instance::FederationFilterConfiguration;
     use kitsune_db::{
         model::{account::Account, media_attachment::MediaAttachment},
         schema::{accounts, media_attachments},
     };
-=======
-    use kitsune_config::instance::FederationFilterConfiguration;
-    use kitsune_db::{model::account::Account, schema::accounts};
->>>>>>> 2baa3002
     use kitsune_http_client::Client;
     use kitsune_search::NoopSearchService;
     use kitsune_test::{build_ap_response, database_test};
