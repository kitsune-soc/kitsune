#![forbid(rust_2018_idioms)]
#![warn(clippy::all, clippy::pedantic)]
#![allow(
    clippy::cast_possible_wrap,
    clippy::cast_sign_loss,
    clippy::missing_errors_doc,
    clippy::missing_panics_doc,
    clippy::module_name_repetitions,
    forbidden_lint_groups
)]

#[macro_use]
extern crate tracing;

pub mod activitypub;
pub mod consts;
pub mod error;
pub mod event;
pub mod job;
pub mod mapping;
pub mod resolve;
pub mod sanitize;
pub mod service;
pub mod state;
pub mod util;
pub mod webfinger;

use self::{
    activitypub::Fetcher,
    job::KitsuneContextRepo,
    resolve::PostResolver,
    service::{
        account::AccountService, attachment::AttachmentService, captcha::CaptchaService,
        federation_filter::FederationFilterService, instance::InstanceService, job::JobService,
        mailing::MailingService, notification::NotificationService, post::PostService,
        timeline::TimelineService, url::UrlService, user::UserService,
    },
    state::{EventEmitter, Service, State},
    webfinger::Webfinger,
};
use athena::JobQueue;
use eyre::Context;
use kitsune_cache::{ArcCache, InMemoryCache, NoopCache, RedisCache};
use kitsune_captcha::{hcaptcha::Captcha as HCaptcha, mcaptcha::Captcha as MCaptcha, Captcha};
use kitsune_config::{
    CacheConfiguration, CaptchaConfiguration, Configuration, EmailConfiguration,
    MessagingConfiguration, SearchConfiguration, StorageConfiguration,
};
use kitsune_db::PgPool;
use kitsune_email::{
    lettre::{message::Mailbox, AsyncSmtpTransport, Tokio1Executor},
    MailSender,
};
use kitsune_embed::Client as EmbedClient;
use kitsune_messaging::{
    redis::RedisMessagingBackend, tokio_broadcast::TokioBroadcastMessagingBackend, MessagingHub,
};
use kitsune_search::{NoopSearchService, Search, SqlSearchService};
use kitsune_storage::{fs::Storage as FsStorage, s3::Storage as S3Storage, Storage};
use rusty_s3::{Bucket as S3Bucket, Credentials as S3Credentials};
use serde::{de::DeserializeOwned, Serialize};
<<<<<<< HEAD
use service::custom_emoji::CustomEmojiService;
=======
use service::search::SearchService;
>>>>>>> b0f1aa53
use std::{
    fmt::Display,
    str::FromStr,
    sync::{Arc, OnceLock},
    time::Duration,
};

#[cfg(feature = "meilisearch")]
use kitsune_search::MeiliSearchService;

pub fn prepare_cache<K, V>(config: &Configuration, cache_name: &str) -> ArcCache<K, V>
where
    K: Display + Send + Sync + ?Sized + 'static,
    V: Clone + DeserializeOwned + Serialize + Send + Sync + 'static,
{
    let cache = match config.cache {
        CacheConfiguration::InMemory => InMemoryCache::new(100, Duration::from_secs(60)).into(), // TODO: Parameterise this
        CacheConfiguration::None => NoopCache.into(),
        CacheConfiguration::Redis(ref redis_config) => {
            static REDIS_POOL: OnceLock<deadpool_redis::Pool> = OnceLock::new();

            let pool = REDIS_POOL.get_or_init(|| {
                let config = deadpool_redis::Config::from_url(redis_config.url.clone());
                config
                    .create_pool(Some(deadpool_redis::Runtime::Tokio1))
                    .unwrap()
            });

            RedisCache::builder()
                .prefix(cache_name)
                .redis_conn(pool.clone())
                .ttl(Duration::from_secs(60)) // TODO: Parameterise this
                .build()
                .into()
        }
    };

    Arc::new(cache)
}

fn prepare_captcha(config: &CaptchaConfiguration) -> Captcha {
    match config {
        CaptchaConfiguration::HCaptcha(config) => HCaptcha::builder()
            .verify_url(config.verify_url.to_string())
            .site_key(config.site_key.to_string())
            .secret_key(config.secret_key.to_string())
            .build()
            .into(),
        CaptchaConfiguration::MCaptcha(config) => MCaptcha::builder()
            .widget_link(config.widget_link.to_string())
            .verify_url(config.verify_url.to_string())
            .site_key(config.site_key.to_string())
            .secret_key(config.secret_key.to_string())
            .build()
            .into(),
    }
}

fn prepare_storage(config: &Configuration) -> eyre::Result<Storage> {
    let storage = match config.storage {
        StorageConfiguration::Fs(ref fs_config) => {
            FsStorage::new(fs_config.upload_dir.as_str().into()).into()
        }
        StorageConfiguration::S3(ref s3_config) => {
            let path_style = if s3_config.force_path_style {
                rusty_s3::UrlStyle::Path
            } else {
                rusty_s3::UrlStyle::VirtualHost
            };

            let s3_credentials = S3Credentials::new(
                s3_config.access_key.as_str(),
                s3_config.secret_access_key.as_str(),
            );
            let s3_bucket = S3Bucket::new(
                s3_config.endpoint_url.parse()?,
                path_style,
                s3_config.bucket_name.to_string(),
                s3_config.region.to_string(),
            )?;

            S3Storage::new(s3_bucket, s3_credentials).into()
        }
    };

    Ok(storage)
}

fn prepare_mail_sender(
    config: &EmailConfiguration,
) -> eyre::Result<MailSender<AsyncSmtpTransport<Tokio1Executor>>> {
    let transport_builder = if config.starttls {
        AsyncSmtpTransport::<Tokio1Executor>::starttls_relay(config.host.as_str())?
    } else {
        AsyncSmtpTransport::<Tokio1Executor>::relay(config.host.as_str())?
    };

    let transport = transport_builder
        .credentials((config.username.as_str(), config.password.as_str()).into())
        .build();

    Ok(MailSender::builder()
        .backend(transport)
        .from_mailbox(Mailbox::from_str(config.from_address.as_str())?)
        .build())
}

async fn prepare_messaging(config: &Configuration) -> eyre::Result<MessagingHub> {
    let backend = match config.messaging {
        MessagingConfiguration::InProcess => {
            MessagingHub::new(TokioBroadcastMessagingBackend::default())
        }
        MessagingConfiguration::Redis(ref redis_config) => {
            let redis_messaging_backend = RedisMessagingBackend::new(&redis_config.url)
                .await
                .context("Failed to initialise Redis messaging backend")?;

            MessagingHub::new(redis_messaging_backend)
        }
    };

    Ok(backend)
}

#[allow(clippy::unused_async)] // "async" is only unused when none of the more advanced searches are compiled in
async fn prepare_search(
    search_config: &SearchConfiguration,
    db_pool: &PgPool,
) -> eyre::Result<Search> {
    let service = match search_config {
        SearchConfiguration::Meilisearch(_config) => {
            #[cfg(not(feature = "meilisearch"))]
            panic!("Server compiled without Meilisearch compatibility");

            #[cfg(feature = "meilisearch")]
            #[allow(clippy::used_underscore_binding)]
            MeiliSearchService::new(&_config.instance_url, &_config.api_key)
                .await
                .context("Failed to connect to Meilisearch")?
                .into()
        }
        SearchConfiguration::Sql => SqlSearchService::new(db_pool.clone()).into(),
        SearchConfiguration::None => NoopSearchService.into(),
    };

    Ok(service)
}

#[allow(clippy::too_many_lines)] // TODO: Refactor to get under 100 lines
pub async fn prepare_state(
    config: &Configuration,
    db_pool: PgPool,
    job_queue: JobQueue<KitsuneContextRepo>,
) -> eyre::Result<State> {
    let messaging_hub = prepare_messaging(config).await?;
    let status_event_emitter = messaging_hub.emitter("event.status".into());

    let search_backend = prepare_search(&config.search, &db_pool).await?;

    let embed_client = config.embed.as_ref().map(|embed_config| {
        EmbedClient::builder()
            .db_pool(db_pool.clone())
            .embed_service(embed_config.service_url.clone())
            .build()
    });

    let federation_filter_service =
        FederationFilterService::new(&config.instance.federation_filter)
            .context("Couldn't build the federation filter (check your glob syntax)")?;

    let webfinger = Webfinger::new(prepare_cache(config, "WEBFINGER"));

    let fetcher = Fetcher::builder()
        .db_pool(db_pool.clone())
        .embed_client(embed_client.clone())
        .federation_filter(federation_filter_service.clone())
        .post_cache(prepare_cache(config, "ACTIVITYPUB-POST"))
        .webfinger(webfinger.clone())
        .search_backend(search_backend.clone())
        .user_cache(prepare_cache(config, "ACTIVITYPUB-USER"))
        .build();

    let search_service = SearchService::builder()
        .db_pool(db_pool.clone())
        .fetcher(fetcher.clone())
        .search_backend(search_backend.clone())
        .build();

    let job_service = JobService::builder().job_queue(job_queue).build();

    let url_service = UrlService::builder()
        .scheme(config.url.scheme.as_str())
        .domain(config.url.domain.as_str())
        .webfinger_domain(config.instance.webfinger_domain.clone())
        .build();

    let attachment_service = AttachmentService::builder()
        .db_pool(db_pool.clone())
        .media_proxy_enabled(config.server.media_proxy_enabled)
        .storage_backend(prepare_storage(config)?)
        .url_service(url_service.clone())
        .build();

    let account_service = AccountService::builder()
        .attachment_service(attachment_service.clone())
        .db_pool(db_pool.clone())
        .fetcher(fetcher.clone())
        .job_service(job_service.clone())
        .url_service(url_service.clone())
        .webfinger(webfinger.clone())
        .build();

    let captcha_backend = config.captcha.as_ref().map(prepare_captcha);
    let captcha_service = CaptchaService::builder().backend(captcha_backend).build();

    let custom_emoji_service = CustomEmojiService::builder()
        .attachment_service(attachment_service.clone())
        .db_pool(db_pool.clone())
        .build();

    let instance_service = InstanceService::builder()
        .db_pool(db_pool.clone())
        .name(config.instance.name.as_str())
        .description(config.instance.description.as_str())
        .character_limit(config.instance.character_limit)
        .registrations_open(config.instance.registrations_open)
        .build();

    let mail_sender = config.email.as_ref().map(prepare_mail_sender).transpose()?;
    let mailing_service = MailingService::builder()
        .sender(mail_sender)
        .url_service(url_service.clone())
        .build();

    let notification_service = NotificationService::builder()
        .db_pool(db_pool.clone())
        .build();

    let post_resolver = PostResolver::builder()
        .account(account_service.clone())
        .attachment(attachment_service.clone())
        .custom_emoji(custom_emoji_service.clone())
        .build();

    let post_service = PostService::builder()
        .db_pool(db_pool.clone())
        .embed_client(embed_client.clone())
        .instance_service(instance_service.clone())
        .job_service(job_service.clone())
        .post_resolver(post_resolver)
        .search_backend(search_backend)
        .status_event_emitter(status_event_emitter.clone())
        .url_service(url_service.clone())
        .build();

    let timeline_service = TimelineService::builder().db_pool(db_pool.clone()).build();

    let user_service = UserService::builder()
        .captcha_service(captcha_service.clone())
        .db_pool(db_pool.clone())
        .job_service(job_service.clone())
        .registrations_open(config.instance.registrations_open)
        .url_service(url_service.clone())
        .build();

    #[cfg(feature = "mastodon-api")]
    let mastodon_mapper = self::mapping::MastodonMapper::builder()
        .attachment_service(attachment_service.clone())
        .cache_invalidator(
            status_event_emitter
                .consumer()
                .await
                .expect("Failed to register status event consumer"),
        )
        .db_pool(db_pool.clone())
        .embed_client(embed_client.clone())
        .mastodon_cache(prepare_cache(config, "MASTODON-ENTITY"))
        .url_service(url_service.clone())
        .build()
        .expect("[Bug] Failed to initialise Mastodon mapper");

    Ok(State {
        db_pool: db_pool.clone(),
        embed_client,
        event_emitter: EventEmitter {
            post: status_event_emitter.clone(),
        },
        fetcher,
        #[cfg(feature = "mastodon-api")]
        mastodon_mapper,
        service: Service {
            account: account_service,
            captcha: captcha_service,
            custom_emoji: custom_emoji_service,
            federation_filter: federation_filter_service,
            instance: instance_service,
            job: job_service,
            mailing: mailing_service,
            notification: notification_service,
            search: search_service,
            post: post_service,
            timeline: timeline_service,
            attachment: attachment_service,
            url: url_service,
            user: user_service,
        },
        webfinger,
    })
}<|MERGE_RESOLUTION|>--- conflicted
+++ resolved
@@ -59,11 +59,9 @@
 use kitsune_storage::{fs::Storage as FsStorage, s3::Storage as S3Storage, Storage};
 use rusty_s3::{Bucket as S3Bucket, Credentials as S3Credentials};
 use serde::{de::DeserializeOwned, Serialize};
-<<<<<<< HEAD
 use service::custom_emoji::CustomEmojiService;
-=======
 use service::search::SearchService;
->>>>>>> b0f1aa53
+
 use std::{
     fmt::Display,
     str::FromStr,
@@ -282,6 +280,7 @@
     let custom_emoji_service = CustomEmojiService::builder()
         .attachment_service(attachment_service.clone())
         .db_pool(db_pool.clone())
+        .url_service(url_service.clone())
         .build();
 
     let instance_service = InstanceService::builder()
