--- conflicted
+++ resolved
@@ -6,26 +6,16 @@
 license.workspace = true
 
 [dependencies]
-<<<<<<< HEAD
-bytes = "1.6.0"
-futures-util = { version = "0.3.30", default-features = false, features = [
-=======
 asynk-strim = { workspace = true }
 bytes = "1.8.0"
 futures-util = { version = "0.3.31", default-features = false, features = [
->>>>>>> 126d8b17
     "alloc",
 ] }
 http-body = "1.0.1"
 http-body-util = "0.1.2"
 http-signatures = { workspace = true }
-<<<<<<< HEAD
-hyper = "1.4.1"
-hyper-util = { version = "0.1.6", features = [
-=======
 hyper = "1.5.0"
-hyper-util = { version = "0.1.9", features = [
->>>>>>> 126d8b17
+hyper-util = { version = "0.1.10", features = [
     "client-legacy",
     "http1",
     "http2",
@@ -40,13 +30,8 @@
     "tls12",
 ] }
 kitsune-type = { workspace = true }
-<<<<<<< HEAD
-pin-project = "1.1.5"
-serde = "1.0.204"
-=======
 pin-project = "1.1.7"
-serde = "1.0.213"
->>>>>>> 126d8b17
+serde = "1.0.214"
 simdutf8 = { workspace = true }
 sonic-rs = { workspace = true }
 tower = { version = "0.5.1", features = ["util"] }
