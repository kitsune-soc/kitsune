--- conflicted
+++ resolved
@@ -11,11 +11,8 @@
 futures-util = { version = "0.3.31", default-features = false, features = [
     "alloc",
 ] }
-<<<<<<< HEAD
+hickory-resolver = { workspace = true }
 http = "1.1.0"
-=======
-hickory-resolver = { workspace = true }
->>>>>>> d66d0947
 http-body = "1.0.1"
 http-body-util = "0.1.2"
 http-signatures = { workspace = true }
