#![doc = include_str!("../README.md")]
#![deny(missing_docs)]

use self::util::BoxCloneService;
<<<<<<< HEAD
use futures_util::Stream;
use http_body_util::{BodyStream, Limited};
=======
use bytes::Buf;
use futures_util::{Stream, StreamExt};
use http_body::Body as HttpBody;
use http_body_util::{BodyExt, BodyStream, Limited};
>>>>>>> 126d8b17
use hyper::{
    body::Bytes,
    header::{HeaderName, USER_AGENT},
    http::{self, HeaderValue},
    HeaderMap, Request, Response as HyperResponse, StatusCode, Uri, Version,
};
use hyper_rustls::HttpsConnectorBuilder;
use hyper_util::{client::legacy::Client as HyperClient, rt::TokioExecutor};
use kitsune_type::jsonld::RdfNode;
use serde::de::DeserializeOwned;
use std::{error::Error as StdError, fmt, time::Duration};
use tower::{layer::util::Identity, util::Either, BoxError, Service, ServiceBuilder, ServiceExt};
use tower_http::{
    decompression::DecompressionLayer,
    follow_redirect::{FollowRedirectLayer, RequestUri},
    map_response_body::MapResponseBodyLayer,
    timeout::TimeoutLayer,
};

mod body;
mod util;

type BoxBody<E = BoxError> = http_body_util::combinators::BoxBody<Bytes, E>;
type Result<T, E = Error> = std::result::Result<T, E>;

/// Default body limit of 1MB
const DEFAULT_BODY_LIMIT: usize = 1024 * 1024;

/// Alias for our internal HTTP body type
pub use self::body::Body;

/// Client error type
pub struct Error {
    inner: BoxError,
}

impl Error {
    #[inline]
    #[doc(hidden)]
    pub fn new<E>(inner: E) -> Self
    where
        E: Into<BoxError>,
    {
        Self {
            inner: inner.into(),
        }
    }
}

impl fmt::Debug for Error {
    fn fmt(&self, f: &mut fmt::Formatter<'_>) -> fmt::Result {
        self.inner.fmt(f)
    }
}

impl fmt::Display for Error {
    fn fmt(&self, f: &mut fmt::Formatter<'_>) -> fmt::Result {
        self.inner.fmt(f)
    }
}

impl StdError for Error {}

/// Builder for the HTTP client
pub struct ClientBuilder {
    content_length_limit: Option<usize>,
    default_headers: HeaderMap,
    timeout: Option<Duration>,
}

impl ClientBuilder {
    /// Set the content length limit
    ///
    /// This is enforced at the body level, regardless of whether the `Content-Type` header is set or not.
    ///
    /// Defaults to 1MB
    #[must_use]
    pub fn content_length_limit(self, content_length_limit: Option<usize>) -> Self {
        Self {
            content_length_limit,
            ..self
        }
    }

    /// Set a default header
    ///
    /// These headers are added to every HTTP request that is sent via this client
    ///
    /// # Errors
    ///
    /// - The header name failed to convert
    /// - The header value failed to convert
    pub fn default_header<K, V>(mut self, key: K, value: V) -> Result<Self>
    where
        K: TryInto<HeaderName>,
        K::Error: Into<BoxError>,
        V: TryInto<HeaderValue>,
        V::Error: Into<BoxError>,
    {
        self.default_headers.insert(
            key.try_into().map_err(|e| Error { inner: e.into() })?,
            value.try_into().map_err(Error::new)?,
        );

        Ok(self)
    }

    /// Set the User-Agent header
    ///
    /// Defaults to `kitsune-http-client`
    ///
    /// # Errors
    ///
    /// - The header value failed to convert
    pub fn user_agent<V>(self, value: V) -> Result<Self>
    where
        V: TryInto<HeaderValue>,
        V::Error: Into<BoxError>,
    {
        self.default_header(USER_AGENT, value)
    }

    /// Set a timeout
    ///
    /// By default there is no timeout
    #[must_use]
    pub fn timeout(self, timeout: Duration) -> Self {
        Self {
            timeout: Some(timeout),
            ..self
        }
    }

    /// Build the HTTP client
    ///
    /// Yes, this operation is infallible
    #[must_use]
    pub fn build(self) -> Client {
        let connector = HttpsConnectorBuilder::new()
            .with_native_roots()
            .expect("Failed to fetch native certificates")
            .https_or_http()
            .enable_http1()
            .enable_http2()
            .build();

        let client = HyperClient::builder(TokioExecutor::new())
            .build(connector)
            .map_response(|resp| {
                let (parts, body) = resp.into_parts();
                let body = BoxBody::new(body);
                HyperResponse::from_parts(parts, body)
            });

        self.service(client)
    }

    /// Build the HTTP client by wrapping another HTTP client service
    #[must_use]
    pub fn service<S, B>(self, client: S) -> Client
    where
        S: Service<Request<Body>, Response = HyperResponse<B>> + Clone + Send + Sync + 'static,
        S::Error: StdError + Send + Sync + 'static,
        S::Future: Send,
        B: http_body::Body + Default + Send + Sync + 'static,
        B::Data: Send + Sync,
        B::Error: StdError + Send + Sync + 'static,
    {
        let content_length_limit = self.content_length_limit.map_or_else(
            || Either::Left(MapResponseBodyLayer::new(BoxBody::new)),
            |limit| {
                Either::Right(MapResponseBodyLayer::new(move |body| {
                    BoxBody::new(Limited::new(body, limit))
                }))
            },
        );
        let timeout = self.timeout.map_or_else(
            || Either::Left(Identity::new()),
            |duration| Either::Right(TimeoutLayer::new(duration)),
        );

        Client {
            default_headers: self.default_headers,
            inner: BoxCloneService::new(
                ServiceBuilder::new()
                    .layer(content_length_limit)
                    .layer(FollowRedirectLayer::new())
                    .layer(DecompressionLayer::default())
                    .layer(timeout)
                    .service(client)
                    .map_err(BoxError::from),
            ),
        }
    }
}

impl Default for ClientBuilder {
    fn default() -> Self {
        let builder = ClientBuilder {
            content_length_limit: Some(DEFAULT_BODY_LIMIT),
            default_headers: HeaderMap::default(),
            timeout: Option::default(),
        };

        builder.user_agent("kitsune-http-client").unwrap()
    }
}

#[derive(Clone)]
/// An opinionated HTTP client
pub struct Client {
    default_headers: HeaderMap,
    inner: BoxCloneService<Request<Body>, HyperResponse<BoxBody>, BoxError>,
}

impl Client {
    /// Build a new client
    #[must_use]
    pub fn builder() -> ClientBuilder {
        ClientBuilder::default()
    }

    fn prepare_request(&self, mut req: Request<Body>) -> Request<Body> {
        req.headers_mut().extend(self.default_headers.clone());
        req
    }

    /// Execute an HTTP request
    ///
    /// # Errors
    ///
    /// - The inner client service isn't ready
    /// - The request failed
    pub async fn execute(&self, req: Request<Body>) -> Result<Response> {
        let req = self.prepare_request(req);

        let ready_svc = self.inner.clone();
        let response = ready_svc.oneshot(req).await.map_err(Error::new)?;

        Ok(Response { inner: response })
    }

    /// Sign an HTTP request via HTTP signatures and execute it
    ///
    /// The headers need to include a `Digest` header, otherwise this function will error out.
    ///
    /// # Errors
    ///
    /// - Signing the request failed
    /// - Executing the request failed
    ///
    /// # Panics
    ///
    /// This should never panic. If it does, please open an issue.
    pub async fn execute_signed(
        &self,
        req: Request<Body>,
        key_id: &str,
        private_key_pem: &str,
    ) -> Result<Response> {
        let req =
            http_signatures::cavage::easy::sign(self.prepare_request(req), key_id, private_key_pem)
                .await
                .map_err(Error::new)?;

        self.execute(req).await
    }

    /// Shorthand for creating a GET request
    ///
    /// # Errors
    ///
    /// - Creating the request with the provided URL failed
    /// - Request execution failed
    pub async fn get<U>(&self, uri: U) -> Result<Response>
    where
        Uri: TryFrom<U>,
        <Uri as TryFrom<U>>::Error: Into<http::Error>,
    {
        let req = Request::builder()
            .uri(uri)
            .body(Body::empty())
            .map_err(Error::new)?;

        self.execute(req).await
    }
}

impl Default for Client {
    fn default() -> Self {
        ClientBuilder::default().build()
    }
}

/// HTTP response
#[derive(Debug)]
pub struct Response {
    inner: HyperResponse<BoxBody>,
}

impl Response {
    /// Convert the response into its inner `hyper` representation
    #[must_use]
    pub fn into_inner(self) -> HyperResponse<BoxBody> {
        self.inner
    }

    /// Read the body into a `Bytes`
    ///
    /// # Errors
    ///
    /// Reading the body from the remote failed
    pub async fn bytes(self) -> Result<Bytes> {
        use http_body_util::BodyExt;

        Ok(self.inner.collect().await.map_err(Error::new)?.to_bytes())
    }

    /// Get a reference to the headers
    #[must_use]
    pub fn headers(&self) -> &HeaderMap {
        self.inner.headers()
    }

    /// Read the body and attempt to interpret it as a UTF-8 encoded string
    ///
    /// # Errors
    ///
    /// - Reading the body from the remote failed
    /// - The body isn't a UTF-8 encoded string
    pub async fn text(self) -> Result<String> {
        let body = self.bytes().await?;
        // `.to_owned()` as the same performance overhead as calling `.to_vec()` on the `Bytes` body.
        // Therefore we can circumvent unsafe usage here by simply calling `.to_owned()` on the string slice at no extra cost.
        simdutf8::basic::from_utf8(&body)
            .map(ToOwned::to_owned)
            .map_err(Error::new)
    }

    /// Read the body and deserialise it as JSON into a `serde` enabled structure
    ///
    /// # Errors
    ///
    /// - Reading the body from the remote failed
    /// - Deserialising the body into the structure failed
    pub async fn json<T>(self) -> Result<T>
    where
        T: DeserializeOwned,
    {
        let bytes = self.bytes().await?;
        sonic_rs::from_slice(&bytes).map_err(Error::new)
    }

    /// Read the body and deserialise it as JSON-LD node and verify the returned node's `@id`
    ///
    /// # Errors
    ///
    /// - Reading the body from the remote failed
    /// - Deserialising the body into the structure failed
    /// - The authority part of the returned JSON-LD node's `@id` doesn't belong to the originating server
    pub async fn jsonld<T>(mut self) -> Result<T>
    where
        T: DeserializeOwned + RdfNode,
    {
        let Some(server_authority) = self
            .inner
            .extensions_mut()
            .remove()
            .and_then(|RequestUri(uri)| uri.authority().cloned())
        else {
            // This only happens if the `FollowRedirect` middleware neglect to insert the extension
            // or the URI doesn't contain the authority part, which won't occur in the current
            // version of `tower-http`
            return Err(Error::new(BoxError::from(
                "Failed to get the server authority",
            )));
        };

        let node: T = self.json().await?;
        if let Some(id) = node.id() {
            if Uri::try_from(id)
                .map_err(Error::new)?
                .authority()
                .map_or(true, |node_authority| *node_authority != server_authority)
            {
                return Err(Error::new(BoxError::from(
                    "Authority of `@id` doesn't belong to the originating server",
                )));
            }
        }

        Ok(node)
    }

    /// Get the status of the request
    #[must_use]
    pub fn status(&self) -> StatusCode {
        self.inner.status()
    }

    /// Stream the body
    pub fn stream(self) -> impl Stream<Item = Result<Bytes>> {
<<<<<<< HEAD
        use futures_util::TryStreamExt;

        BodyStream::new(self.inner.into_body())
            .map_err(Error::new)
            .map_ok(|value| match value.into_data() {
                Ok(val) => val,
                Err(..) => {
                    // There was either no remaining data or the frame was no data frame.
                    // Therefore we just discard it.
                    Bytes::new()
                }
            })
=======
        let mut body_stream = BodyStream::new(self.inner.into_body());

        asynk_strim::try_stream_fn(|mut yielder| async move {
            while let Some(frame) = body_stream.next().await {
                match frame.map_err(Error::new)?.into_data() {
                    Ok(val) if val.has_remaining() => yielder.yield_ok(val).await,
                    Ok(..) | Err(..) => {
                        // There was either no remaining data or the frame was no data frame.
                        // Therefore we just discard it.
                    }
                }
            }

            Ok(())
        })
>>>>>>> 126d8b17
    }

    /// Get the HTTP version the client used
    #[must_use]
    pub fn version(&self) -> Version {
        self.inner.version()
    }
}<|MERGE_RESOLUTION|>--- conflicted
+++ resolved
@@ -2,15 +2,10 @@
 #![deny(missing_docs)]
 
 use self::util::BoxCloneService;
-<<<<<<< HEAD
-use futures_util::Stream;
-use http_body_util::{BodyStream, Limited};
-=======
 use bytes::Buf;
 use futures_util::{Stream, StreamExt};
 use http_body::Body as HttpBody;
 use http_body_util::{BodyExt, BodyStream, Limited};
->>>>>>> 126d8b17
 use hyper::{
     body::Bytes,
     header::{HeaderName, USER_AGENT},
@@ -413,20 +408,6 @@
 
     /// Stream the body
     pub fn stream(self) -> impl Stream<Item = Result<Bytes>> {
-<<<<<<< HEAD
-        use futures_util::TryStreamExt;
-
-        BodyStream::new(self.inner.into_body())
-            .map_err(Error::new)
-            .map_ok(|value| match value.into_data() {
-                Ok(val) => val,
-                Err(..) => {
-                    // There was either no remaining data or the frame was no data frame.
-                    // Therefore we just discard it.
-                    Bytes::new()
-                }
-            })
-=======
         let mut body_stream = BodyStream::new(self.inner.into_body());
 
         asynk_strim::try_stream_fn(|mut yielder| async move {
@@ -442,7 +423,6 @@
 
             Ok(())
         })
->>>>>>> 126d8b17
     }
 
     /// Get the HTTP version the client used
