--- conflicted
+++ resolved
@@ -34,13 +34,8 @@
         .collect();
 
     let mut function = format!(
-<<<<<<< HEAD
-        r#"
-        CREATE OR REPLACE FUNCTION {DB_FUNCTION_NAME} ({DB_ENUM_NAME})
-=======
         r"
         CREATE OR REPLACE FUNCTION {function_name} ({enum_name})
->>>>>>> 126d8b17
             RETURNS regconfig
             AS $$
                 SELECT CASE $1
