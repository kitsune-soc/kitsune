--- conflicted
+++ resolved
@@ -9,11 +9,7 @@
 http = "0.2.9"
 rayon = "1.8.0"
 ring = { version = "0.17.3", features = ["std"] }
-<<<<<<< HEAD
-time = { version = "0.3.29", features = ["formatting", "parsing"] }
-=======
 time = { version = "0.3.30", features = ["formatting", "parsing"] }
->>>>>>> a4412dec
 thiserror = "1.0.49"
 tokio = { version = "1.33.0", features = ["sync"] }
 
