--- conflicted
+++ resolved
@@ -11,17 +11,10 @@
 http = "1.1.0"
 kitsune-error = { workspace = true }
 kitsune-http-client = { workspace = true }
-<<<<<<< HEAD
-quick-xml = { version = "0.36.0", features = ["serialize"] }
+quick-xml = { version = "0.37.0", features = ["serialize"] }
 rusty-s3 = "0.5.0"
-serde = { version = "1.0.204", features = ["derive"] }
-typed-builder = "0.18.2"
-=======
-quick-xml = { version = "0.36.2", features = ["serialize"] }
-rusty-s3 = "0.5.0"
-serde = { version = "1.0.213", features = ["derive"] }
+serde = { version = "1.0.214", features = ["derive"] }
 typed-builder = "0.20.0"
->>>>>>> 126d8b17
 
 [dev-dependencies]
 kitsune-test = { workspace = true }
