[package]
name = "kitsune-s3"
authors.workspace = true
edition.workspace = true
version.workspace = true
license.workspace = true

[dependencies]
bytes = "1.6.0"
futures-util = { version = "0.3.30", default-features = false }
http = "1.1.0"
kitsune-error = { workspace = true }
kitsune-http-client = { workspace = true }
<<<<<<< HEAD
quick-xml = { version = "0.33.0", features = ["serialize"] }
=======
quick-xml = { version = "0.34.0", features = ["serialize"] }
>>>>>>> c0a07bfe
rusty-s3 = "0.5.0"
serde = { version = "1.0.203", features = ["derive"] }
typed-builder = "0.18.2"

[dev-dependencies]
kitsune-test = { workspace = true }
tokio = { version = "1.38.0", features = ["macros", "rt"] }

[lints]
workspace = true<|MERGE_RESOLUTION|>--- conflicted
+++ resolved
@@ -11,11 +11,7 @@
 http = "1.1.0"
 kitsune-error = { workspace = true }
 kitsune-http-client = { workspace = true }
-<<<<<<< HEAD
-quick-xml = { version = "0.33.0", features = ["serialize"] }
-=======
 quick-xml = { version = "0.34.0", features = ["serialize"] }
->>>>>>> c0a07bfe
 rusty-s3 = "0.5.0"
 serde = { version = "1.0.203", features = ["derive"] }
 typed-builder = "0.18.2"
