[package]
name = "kitsune-s3"
authors.workspace = true
edition.workspace = true
version.workspace = true
license.workspace = true

[dependencies]
<<<<<<< HEAD
bytes = "1.8.0"
futures-util = { version = "0.3.31", default-features = false }
http = "1.1.0"
kitsune-error = { workspace = true }
kitsune-http-client = { workspace = true }
quick-xml = { version = "0.37.0", features = ["serialize"] }
rusty-s3 = "0.5.0"
serde = { version = "1.0.214", features = ["derive"] }
typed-builder = "0.20.0"
=======
bytes.workspace = true
futures-util.workspace = true
http.workspace = true
kitsune-error.workspace = true
kitsune-http-client.workspace = true
quick-xml.workspace = true
rusty-s3.workspace = true
serde.workspace = true
typed-builder.workspace = true
>>>>>>> b5def612

[dev-dependencies]
kitsune-test.workspace = true
tokio.workspace = true

[lints]
workspace = true<|MERGE_RESOLUTION|>--- conflicted
+++ resolved
@@ -6,17 +6,6 @@
 license.workspace = true
 
 [dependencies]
-<<<<<<< HEAD
-bytes = "1.8.0"
-futures-util = { version = "0.3.31", default-features = false }
-http = "1.1.0"
-kitsune-error = { workspace = true }
-kitsune-http-client = { workspace = true }
-quick-xml = { version = "0.37.0", features = ["serialize"] }
-rusty-s3 = "0.5.0"
-serde = { version = "1.0.214", features = ["derive"] }
-typed-builder = "0.20.0"
-=======
 bytes.workspace = true
 futures-util.workspace = true
 http.workspace = true
@@ -26,7 +15,6 @@
 rusty-s3.workspace = true
 serde.workspace = true
 typed-builder.workspace = true
->>>>>>> b5def612
 
 [dev-dependencies]
 kitsune-test.workspace = true
