[package]
name = "kitsune-cache"
authors.workspace = true
edition.workspace = true
version.workspace = true
license.workspace = true

[dependencies]
enum_dispatch = "0.3.12"
moka = { version = "0.12.5", features = ["sync"] }
<<<<<<< HEAD
multiplex-pool = { path = "../../lib/multiplex-pool" }
redis = { version = "0.24.0", default-features = false, features = [
    "connection-manager",
    "tokio-comp",
] }
serde = "1.0.196"
=======
redis = "0.24.0"
serde = "1.0.197"
>>>>>>> f368c29a
simd-json = "0.13.8"
thiserror = "1.0.57"
tracing = "0.1.40"
typed-builder = "0.18.1"

[dev-dependencies]
tokio = { version = "1.36.0", features = ["macros", "rt"] }

[lints]
workspace = true<|MERGE_RESOLUTION|>--- conflicted
+++ resolved
@@ -8,17 +8,12 @@
 [dependencies]
 enum_dispatch = "0.3.12"
 moka = { version = "0.12.5", features = ["sync"] }
-<<<<<<< HEAD
 multiplex-pool = { path = "../../lib/multiplex-pool" }
 redis = { version = "0.24.0", default-features = false, features = [
     "connection-manager",
     "tokio-comp",
 ] }
 serde = "1.0.196"
-=======
-redis = "0.24.0"
-serde = "1.0.197"
->>>>>>> f368c29a
 simd-json = "0.13.8"
 thiserror = "1.0.57"
 tracing = "0.1.40"
