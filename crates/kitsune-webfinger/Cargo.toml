--- conflicted
+++ resolved
@@ -7,12 +7,7 @@
 
 [dependencies]
 async-trait = "0.1.77"
-<<<<<<< HEAD
 autometrics = { version = "1.0.0", default-features = false }
-=======
-autometrics = { version = "1.0.1", default-features = false }
-deadpool-redis = "0.14.0"
->>>>>>> f368c29a
 futures-util = "0.3.30"
 http = "1.0.0"
 kitsune-cache = { path = "../kitsune-cache" }
