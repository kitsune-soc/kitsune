use super::{
    instance::InstanceService,
    job::{Enqueue, JobService},
    notification::NotificationService,
    LimitContext,
};
use diesel::{
    BelongingToDsl, BoolExpressionMethods, ExpressionMethods, JoinOnDsl, OptionalExtension,
    QueryDsl, SelectableHelper,
};
use diesel_async::{AsyncPgConnection, RunQueryDsl};
use futures_util::{stream::BoxStream, Stream, StreamExt, TryStreamExt};
use garde::Validate;
use iso8601_timestamp::Timestamp;
use kitsune_config::language_detection::Configuration as LanguageDetectionConfig;
use kitsune_db::{
    model::{
        account::Account,
        custom_emoji::PostCustomEmoji,
        favourite::{Favourite, NewFavourite},
        media_attachment::NewPostMediaAttachment,
        mention::NewMention,
        notification::{NewNotification, Notification},
        post::{NewPost, PartialPostChangeset, Post, PostSource, Visibility},
        user_role::Role,
    },
    post_permission_check::{PermissionCheck, PostPermissionCheckExt},
    schema::{
        accounts, accounts_preferences, media_attachments, notifications, posts,
        posts_custom_emojis, posts_favourites, posts_media_attachments, posts_mentions,
        users_roles,
    },
    with_connection, with_transaction, PgPool,
};
use kitsune_derive::kitsune_service;
use kitsune_embed::Client as EmbedClient;
use kitsune_error::{bail, Error, ErrorType, Result};
use kitsune_jobs::deliver::{
    create::DeliverCreate,
    delete::DeliverDelete,
    favourite::DeliverFavourite,
    unfavourite::DeliverUnfavourite,
    update::{DeliverUpdate, UpdateEntity},
};
use kitsune_language::Language;
use kitsune_search::SearchBackend;
use kitsune_url::UrlService;
use kitsune_util::{process, sanitize::CleanHtmlExt};
use speedy_uuid::Uuid;
use typed_builder::TypedBuilder;

mod resolver;

pub use self::resolver::PostResolver;
use self::resolver::ResolvedPost;

macro_rules! min_character_limit {
    ($self:ident) => {{
        if $self.media_ids.is_empty() {
            1
        } else {
            0
        }
    }};
}

pub struct PostValidationContext {
    character_limit: usize,
}

impl PostValidationContext {
    fn max_character_limit(&self, other_value: usize) -> usize {
        // Saturating subtraction to prevent panics/wrapping
        self.character_limit.saturating_sub(other_value)
    }
}

#[derive(Clone, TypedBuilder, Validate)]
#[garde(context(PostValidationContext as ctx))]
pub struct CreatePost {
    /// ID of the author
    ///
    /// This is not validated. Make sure this is a valid and verified value.
    #[garde(skip)]
    author_id: Uuid,

    /// ID of the post this post is replying to
    ///
    /// This is validated. If you pass in an non-existent ID, it will be ignored.
    #[builder(default)]
    #[garde(skip)]
    in_reply_to_id: Option<Uuid>,

    /// IDs of the media attachments attached to this post
    ///
    /// These IDs are validated. If one of them doesn't exist, the post is rejected.
    #[builder(default)]
    #[garde(skip)]
    media_ids: Vec<Uuid>,

    /// Mark this post as sensitive
    ///
    /// Defaults to false
    #[builder(default)]
    #[garde(skip)]
    sensitive: bool,

    /// Subject of the post
    ///
    /// This is optional
    #[builder(default)]
    #[garde(
        length(
            min = 1,
            max = ctx.max_character_limit(
                content.chars().count()
            )
        )
    )]
    subject: Option<String>,

    /// Content of the post
    #[garde(
        length(
            min = min_character_limit!(self),
            max = ctx.max_character_limit(
                subject.as_ref().map_or(0, |subject| subject.chars().count())
            )
        )
    )]
    content: String,

    /// Process the content as a markdown document
    ///
    /// Defaults to true
    #[builder(default = true)]
    #[garde(skip)]
    process_markdown: bool,

    /// Visibility of the post
    ///
    /// Defaults to public
    #[builder(default = Visibility::Public)]
    #[garde(skip)]
    visibility: Visibility,

    /// ISO 639 language code of the post
    ///
    /// This is optional
    #[builder(default, setter(strip_option))]
    #[garde(skip)]
    language: Option<String>,
}

#[derive(Clone, TypedBuilder)]
pub struct DeletePost {
    /// ID of the account that is associated with the user
    account_id: Uuid,

    /// ID of the user that requests the deletion
    ///
    /// Defaults to none
    #[builder(default, setter(strip_option))]
    user_id: Option<Uuid>,

    /// ID of the post that is supposed to be deleted
    post_id: Uuid,
}

#[derive(Clone, TypedBuilder, Validate)]
#[garde(context(PostValidationContext as ctx))]
pub struct UpdatePost {
    /// ID of the post that is supposed to be updated
    #[garde(skip)]
    post_id: Uuid,

    /// ID of the account making the request
    #[garde(skip)]
    account_id: Uuid,

    /// IDs of the media attachments attached to this post
    ///
    /// These IDs are validated. If one of them doesn't exist, the post is rejected.
    #[builder(default)]
    #[garde(skip)]
    media_ids: Vec<Uuid>,

    /// Mark this post as sensitive
    ///
    /// Defaults to false
    #[builder(default)]
    #[garde(skip)]
    sensitive: Option<bool>,

    /// Subject of the post
    ///
    /// This is optional
    #[builder(default)]
    #[garde(
        length(
            min = 1,
            max = ctx.max_character_limit(
                content.as_ref().map_or(0, |content| content.chars().count())
            )
        )
    )]
    subject: Option<String>,

    /// Content of the post
    #[builder(default)]
    #[garde(
        length(
            min = min_character_limit!(self),
            max = ctx.max_character_limit(
                subject.as_ref().map_or(0, |subject| subject.chars().count())
            )
        )
    )]
    content: Option<String>,

    /// Process the content as a markdown document
    ///
    /// Defaults to true
    #[builder(default = true)]
    #[garde(skip)]
    process_markdown: bool,

    /// ISO 639 language code of the post
    ///
    /// This is optional
    #[builder(default, setter(strip_option))]
    #[garde(skip)]
    language: Option<String>,
}

#[derive(Clone, TypedBuilder)]
pub struct RepostPost {
    /// ID of the account that reposts the post
    account_id: Uuid,

    /// ID of the post that is supposed to be reposted
    post_id: Uuid,

    /// Visibility of the repost
    ///
    /// Defaults to Public
    #[builder(default = Visibility::Public)]
    visibility: Visibility,
}

#[derive(Clone, TypedBuilder)]
pub struct UnrepostPost {
    /// ID of the account that is associated with the user
    account_id: Uuid,

    /// ID of the post that is supposed to be unreposted
    post_id: Uuid,
}

#[derive(Clone, TypedBuilder, Validate)]
#[garde(context(LimitContext as ctx))]
pub struct GetAccountsInteractingWithPost {
    /// ID of the account whose posts are getting fetched
    #[garde(skip)]
    post_id: Uuid,

    /// ID of the account that is requesting the posts
    #[builder(default)]
    #[garde(skip)]
    fetching_account_id: Option<Uuid>,

    /// Limit of returned posts
    #[garde(range(max = ctx.limit))]
    limit: usize,

    /// Smallest ID, return results starting from this ID
    ///
    /// Used for pagination
    #[builder(default)]
    #[garde(skip)]
    min_id: Option<Uuid>,

    /// Smallest ID, return highest results
    ///
    /// Used for pagination
    #[builder(default)]
    #[garde(skip)]
    since_id: Option<Uuid>,

    /// Largest ID
    ///
    /// Used for pagination
    #[builder(default)]
    #[garde(skip)]
    max_id: Option<Uuid>,
}

#[kitsune_service]
pub struct PostService {
    db_pool: PgPool,
    embed_client: Option<EmbedClient>,
    instance_service: InstanceService,
    job_service: JobService,
    language_detection_config: LanguageDetectionConfig,
    post_resolver: PostResolver,
    search_backend: kitsune_search::AnySearchBackend,
    url_service: UrlService,
}

impl PostService {
    async fn process_media_attachments(
        conn: &mut AsyncPgConnection,
        post_id: Uuid,
        media_attachment_ids: &[Uuid],
    ) -> Result<()> {
        if media_attachment_ids.is_empty() {
            return Ok(());
        }

        if media_attachments::table
            .filter(media_attachments::id.eq_any(media_attachment_ids))
            .count()
            .get_result::<i64>(conn)
            .await?
            != media_attachment_ids.len() as i64
        {
            bail!(type = ErrorType::BadRequest, "tried to attach unknown attachment ids");
        }

        diesel::insert_into(posts_media_attachments::table)
            .values(
                media_attachment_ids
                    .iter()
                    .map(|media_id| NewPostMediaAttachment {
                        post_id,
                        media_attachment_id: *media_id,
                    })
                    .collect::<Vec<NewPostMediaAttachment>>(),
            )
            .execute(conn)
            .await?;

        Ok(())
    }

    async fn process_mentions(
        conn: &mut AsyncPgConnection,
        author_id: Uuid,
        post_id: Uuid,
        mentioned_account_ids: Vec<(Uuid, String)>,
    ) -> Result<()> {
        if mentioned_account_ids.is_empty() {
            return Ok(());
        }

        diesel::insert_into(posts_mentions::table)
            .values(
                mentioned_account_ids
                    .iter()
                    .map(|(account_id, mention_text)| NewMention {
                        post_id,
                        account_id: *account_id,
                        mention_text,
                    })
                    .collect::<Vec<NewMention<'_>>>(),
            )
            .on_conflict_do_nothing()
            .execute(conn)
            .await?;

        let accounts_to_notify: Vec<Uuid> = accounts::table
            .inner_join(accounts_preferences::table)
            .filter(
                accounts_preferences::account_id
                    .eq_any(
                        mentioned_account_ids
                            .iter()
                            .map(|(account_id, _)| account_id),
                    )
                    .and(accounts_preferences::notify_on_mention.eq(true))
                    .and(accounts::local.eq(true)),
            )
            .select(accounts::id)
            .load_stream::<Uuid>(conn)
            .await?
            .try_collect()
            .await?;

        diesel::insert_into(notifications::table)
            .values(
                accounts_to_notify
                    .iter()
                    .map(|acc| {
                        NewNotification::builder()
                            .receiving_account_id(*acc)
                            .mention(author_id, post_id)
                    })
                    .collect::<Vec<Notification>>(),
            )
            .on_conflict_do_nothing()
            .execute(conn)
            .await?;

        Ok(())
    }

    async fn process_custom_emojis(
        conn: &mut AsyncPgConnection,
        post_id: Uuid,
        custom_emojis: Vec<(Uuid, String)>,
    ) -> Result<()> {
        if custom_emojis.is_empty() {
            return Ok(());
        }

        diesel::insert_into(posts_custom_emojis::table)
            .values(
                custom_emojis
                    .iter()
                    .map(|(emoji_id, emoji_text)| PostCustomEmoji {
                        post_id,
                        custom_emoji_id: *emoji_id,
                        emoji_text: emoji_text.to_string(),
                    })
                    .collect::<Vec<PostCustomEmoji>>(),
            )
            .on_conflict_do_nothing()
            .execute(conn)
            .await?;

        Ok(())
    }

    /// Create a new post and deliver it to the followers
    ///
    /// # Panics
    ///
    /// This should never ever panic. If it does, create a bug report.
    #[allow(clippy::too_many_lines)]
    pub async fn create(&self, create_post: CreatePost) -> Result<Post> {
        create_post.validate_with(&PostValidationContext {
            character_limit: self.instance_service.character_limit(),
        })?;

        let content_source = create_post.content.clone();
        let subject = create_post.subject.map(|mut subject| {
            subject.clean_html();
            subject
        });

        let ResolvedPost {
            mentioned_accounts,
            custom_emojis,
            content,
        } = self.post_resolver.resolve(&create_post.content).await?;

        let mut content = if create_post.process_markdown {
            process::markdown(&content)
        } else {
            content
        };

        content.clean_html();

        let detect_language =
            |s: &str| kitsune_language::detect_language(self.language_detection_config, s);
        let content_lang = create_post.language.map_or_else(
            || detect_language(&content),
            |lang| Language::from_639_1(&lang).unwrap_or_else(|| detect_language(&content)),
        );

        let link_preview_url = if let Some(ref embed_client) = self.embed_client {
            embed_client
                .fetch_embed_for_fragment(&content)
                .await?
                .map(|fragment_embed| fragment_embed.url)
        } else {
            None
        };

        let id = Uuid::now_v7();
        let url = self.url_service.post_url(id);

        let post = with_transaction!(self.db_pool, |tx| {
            let in_reply_to_id = if let Some(in_reply_to_id) = create_post.in_reply_to_id {
                (posts::table
                    .find(in_reply_to_id)
                    .count()
                    .get_result::<i64>(tx)
                    .await?
                    != 0)
                    .then_some(in_reply_to_id)
            } else {
                None
            };

            let post: Post = diesel::insert_into(posts::table)
                .values(NewPost {
                    id,
                    account_id: create_post.author_id,
                    in_reply_to_id,
                    reposted_post_id: None,
                    subject: subject.as_deref(),
                    content: content.as_str(),
                    content_source: content_source.as_str(),
                    content_lang: content_lang.into(),
                    link_preview_url: link_preview_url.as_deref(),
                    is_sensitive: create_post.sensitive,
                    visibility: create_post.visibility,
                    is_local: true,
                    url: url.as_str(),
                    created_at: None,
                })
                .returning(Post::as_returning())
                .get_result(tx)
                .await?;

            Self::process_mentions(tx, post.account_id, post.id, mentioned_accounts).await?;
            Self::process_custom_emojis(tx, post.id, custom_emojis).await?;
            Self::process_media_attachments(tx, post.id, &create_post.media_ids).await?;

            NotificationService::notify_on_new_post(tx, post.account_id, post.id).await?;

            Ok::<_, Error>(post)
        })?;

        self.job_service
            .enqueue(
                Enqueue::builder()
                    .job(DeliverCreate { post_id: post.id })
                    .build(),
            )
            .await?;

        if post.visibility == Visibility::Public || post.visibility == Visibility::Unlisted {
            self.search_backend
                .add_to_index(post.clone().into())
                .await?;
        }

        Ok(post)
    }

    /// Delete a post an deliver the deletion request
    ///
    /// # Panics
    ///
    /// This should never ever panic. If it does, open a bug report.
    pub async fn delete(&self, delete_post: DeletePost) -> Result<()> {
        let post = self
            .get_post_with_access_guard(
                delete_post.post_id,
                delete_post.account_id,
                delete_post.user_id,
            )
            .await?;

        self.job_service
            .enqueue(
                Enqueue::builder()
                    .job(DeliverDelete { post_id: post.id })
                    .build(),
            )
            .await?;

        self.search_backend.remove_from_index(&post.into()).await?;

        Ok(())
    }

    /// Update a post and deliver the update
    ///
    /// # Panics
    ///
    /// This should never ever panic. If it does, create a bug report.
    pub async fn update(&self, update_post: UpdatePost) -> Result<Post> {
        let _post = self
            .get_post_with_access_guard(update_post.post_id, update_post.account_id, None)
            .await?;

        update_post.validate_with(&PostValidationContext {
            character_limit: self.instance_service.character_limit(),
        })?;

        let subject = update_post.subject.map(|mut subject| {
            subject.clean_html();
            subject
        });

        let mut content = if update_post.process_markdown {
            update_post.content.as_deref().map(process::markdown)
        } else {
            update_post.content.clone()
        };
        if let Some(content) = &mut content {
            content.clean_html();
        };

        // If a new language code was submitted, we should update the post language accordingly
        // If the language code is not provided, only the updated body, perform language detection normally
        // Otherwise, don't update anything
        let content_lang = match update_post.language {
            Some(lang) => Language::from_639_1(&lang),
            None => content
                .as_ref()
                .map(|c| kitsune_language::detect_language(self.language_detection_config, c)),
        };

        let (mentioned_account_ids, custom_emojis, content) = match content.as_ref() {
            Some(content) => {
                let resolved = self.post_resolver.resolve(content).await?;
                (
                    resolved.mentioned_accounts,
                    resolved.custom_emojis,
                    Some(resolved.content),
                )
            }
            None => (Vec::new(), Vec::new(), None),
        };

        let link_preview_url = if let (Some(embed_client), Some(content)) =
            (self.embed_client.as_ref(), content.as_ref())
        {
            embed_client
                .fetch_embed_for_fragment(content)
                .await?
                .map(|fragment_embed| fragment_embed.url)
        } else {
            None
        };

        let post = with_transaction!(self.db_pool, |tx| {
            let post: Post = diesel::update(posts::table)
                .set(PartialPostChangeset {
                    id: update_post.post_id,
                    subject: subject.as_deref(),
                    content: content.as_deref(),
                    content_source: update_post.content.as_deref(),
                    content_lang: content_lang.map(Into::into),
                    link_preview_url: link_preview_url.as_deref(),
                    is_sensitive: update_post.sensitive,
                    updated_at: Timestamp::now_utc(),
                })
                .returning(Post::as_returning())
                .get_result(tx)
                .await?;

            Self::process_mentions(tx, post.account_id, post.id, mentioned_account_ids).await?;
            Self::process_custom_emojis(tx, post.id, custom_emojis).await?;
            Self::process_media_attachments(tx, post.id, &update_post.media_ids).await?;
            NotificationService::notify_on_update_post(tx, post.account_id, post.id).await?;

            Ok::<_, Error>(post)
        })?;

        self.job_service
            .enqueue(
                Enqueue::builder()
                    .job(DeliverUpdate {
                        entity: UpdateEntity::Status,
                        id: post.id,
                    })
                    .build(),
            )
            .await?;

        if post.visibility == Visibility::Public || post.visibility == Visibility::Unlisted {
            self.search_backend
                .update_in_index(post.clone().into())
                .await?;
        }

        Ok(post)
    }

    /// Repost a post
    ///
    /// # Panics
    ///
    /// This should never panic. If it does, create a bug report.
    pub async fn repost(&self, repost_post: RepostPost) -> Result<Post> {
        let permission_check = PermissionCheck::builder()
            .fetching_account_id(Some(repost_post.account_id))
            .build();

        let existing_repost: Option<Post> = with_connection!(self.db_pool, |db_conn| {
            posts::table
                .filter(
                    posts::reposted_post_id
                        .eq(repost_post.post_id)
                        .and(posts::account_id.eq(repost_post.account_id)),
                )
                .add_post_permission_check(permission_check)
                .select(Post::as_select())
                .first(db_conn)
                .await
                .optional()
        })?;

        if let Some(repost) = existing_repost {
            return Ok(repost);
        }

        let post: Post = with_connection!(self.db_pool, |db_conn| {
            posts::table
                .find(repost_post.post_id)
                .add_post_permission_check(permission_check)
                .select(Post::as_select())
                .get_result(db_conn)
                .await
        })?;

        let id = Uuid::now_v7();
        let url = self.url_service.post_url(id);

        let repost = with_transaction!(self.db_pool, |tx| {
            let new_repost = diesel::insert_into(posts::table)
                .values(NewPost {
                    id,
                    account_id: repost_post.account_id,
                    in_reply_to_id: None,
                    reposted_post_id: Some(post.id),
                    subject: None,
                    content: "",
                    content_source: "",
                    content_lang: post.content_lang,
                    link_preview_url: None,
                    is_sensitive: post.is_sensitive,
                    visibility: repost_post.visibility,
                    is_local: true,
                    url: url.as_str(),
                    created_at: Some(Timestamp::now_utc()),
                })
                .returning(Post::as_returning())
                .get_result(tx)
                .await?;

            NotificationService::notify_on_repost(
                tx,
                post.account_id,
                new_repost.account_id,
                post.id,
            )
            .await?;

            Ok::<_, Error>(new_repost)
        })?;

        self.job_service
            .enqueue(
                Enqueue::builder()
                    .job(DeliverCreate { post_id: repost.id })
                    .build(),
            )
            .await?;

        Ok(repost)
    }

    /// Unrepost a post
    ///
    /// # Panics
    ///
    /// This should never ever panic. If it does, open a bug report.
    pub async fn unrepost(&self, unrepost_post: UnrepostPost) -> Result<Post> {
        let permission_check = PermissionCheck::builder()
            .fetching_account_id(Some(unrepost_post.account_id))
            .build();

        let post: Post = with_connection!(self.db_pool, |db_conn| {
            posts::table
                .filter(
                    posts::account_id
                        .eq(unrepost_post.account_id)
                        .and(posts::reposted_post_id.eq(unrepost_post.post_id)),
                )
                .add_post_permission_check(permission_check)
                .select(Post::as_select())
                .first(db_conn)
                .await
        })?;

        self.job_service
            .enqueue(
                Enqueue::builder()
                    .job(DeliverDelete { post_id: post.id })
                    .build(),
            )
            .await?;

        Ok(post)
    }

    /// Favourite a post
    ///
    /// # Panics
    ///
    /// This should never panic. If it does, create a bug report.
    pub async fn favourite(&self, post_id: Uuid, favouriting_account_id: Uuid) -> Result<Post> {
        let permission_check = PermissionCheck::builder()
            .fetching_account_id(Some(favouriting_account_id))
            .build();

        let post: Post = with_connection!(self.db_pool, |db_conn| {
            posts::table
                .find(post_id)
                .add_post_permission_check(permission_check)
                .select(Post::as_select())
                .get_result(db_conn)
                .await
        })?;

        let id = Uuid::now_v7();
        let url = self.url_service.favourite_url(id);

        let favourite_id = with_transaction!(self.db_pool, |tx| {
            let favourite = diesel::insert_into(posts_favourites::table)
                .values(NewFavourite {
                    id,
                    account_id: favouriting_account_id,
                    post_id: post.id,
                    url,
                    created_at: None,
                })
                .returning(posts_favourites::id)
                .get_result(tx)
                .await?;

            let account_id = accounts::table
                .inner_join(accounts_preferences::table)
                .filter(
                    accounts::id
                        .eq(post.account_id)
                        .and(accounts_preferences::notify_on_favourite.eq(true)),
                )
                .select(accounts::id)
                .get_result::<Uuid>(tx)
                .await
                .optional()?;

            if let Some(account_id) = account_id {
                diesel::insert_into(notifications::table)
                    .values(
                        NewNotification::builder()
                            .receiving_account_id(account_id)
                            .favourite(favouriting_account_id, post.id),
                    )
                    .on_conflict_do_nothing()
                    .execute(tx)
                    .await?;
            }

            Ok::<_, Error>(favourite)
        })?;

        self.job_service
            .enqueue(
                Enqueue::builder()
                    .job(DeliverFavourite { favourite_id })
                    .build(),
            )
            .await?;

        Ok(post)
    }

    /// Unfavourite a post
    ///
    /// # Panics
    ///
    /// This should never panic. If it does, please open a bug report.
    pub async fn unfavourite(&self, post_id: Uuid, favouriting_account_id: Uuid) -> Result<Post> {
        let post = self
            .get_by_id(post_id, Some(favouriting_account_id))
            .await?;

        let favourite = with_connection!(self.db_pool, |db_conn| {
            Favourite::belonging_to(&post)
                .filter(posts_favourites::account_id.eq(favouriting_account_id))
                .get_result::<Favourite>(db_conn)
                .await
                .optional()
        })?;

        if let Some(favourite) = favourite {
            self.job_service
                .enqueue(
                    Enqueue::builder()
                        .job(DeliverUnfavourite {
                            favourite_id: favourite.id,
                        })
                        .build(),
                )
                .await?;
        }

        Ok(post)
    }

    /// Get accounts that favourited a post
    ///
    /// Does checks whether the user has access to the post
    ///
    /// # Panics
    ///
    /// This should never panic. If it does, please open an issue.
    pub async fn favourited_by(
        &self,
        get_favourites: GetAccountsInteractingWithPost,
    ) -> Result<impl Stream<Item = Result<Account>> + '_> {
        get_favourites.validate_with(&LimitContext::default())?;

        let mut query = posts_favourites::table
            .inner_join(accounts::table.on(posts_favourites::account_id.eq(accounts::id)))
            .filter(posts_favourites::post_id.eq(get_favourites.post_id))
            .select(Account::as_select())
            .order(accounts::id.desc())
            .limit(get_favourites.limit as i64)
            .into_boxed();

        if let Some(max_id) = get_favourites.max_id {
            query = query.filter(posts_favourites::id.lt(max_id));
        }
        if let Some(since_id) = get_favourites.since_id {
            query = query.filter(posts_favourites::id.gt(since_id));
        }
        if let Some(min_id) = get_favourites.min_id {
            query = query
                .filter(posts_favourites::id.gt(min_id))
                .order(posts_favourites::id.asc());
        }

        with_connection!(self.db_pool, |db_conn| {
            Ok::<_, Error>(query.load_stream(db_conn).await?.map_err(Error::from))
        })
    }

    /// Get accounts that reblogged a post
    ///
    /// Does checks whether the user has access to the post
    ///
    /// # Panics
    ///
    /// This should never panic. If it does, please open an issue.
    pub async fn reblogged_by(
        &self,
        get_reblogs: GetAccountsInteractingWithPost,
    ) -> Result<impl Stream<Item = Result<Account>> + '_> {
        get_reblogs.validate_with(&LimitContext::default())?;

        let permission_check = PermissionCheck::builder()
            .fetching_account_id(get_reblogs.fetching_account_id)
            .build();

        let mut query = posts::table
            .add_post_permission_check(permission_check)
            .filter(posts::reposted_post_id.eq(get_reblogs.post_id))
            .into_boxed();

        if let Some(max_id) = get_reblogs.max_id {
            query = query.filter(posts::id.lt(max_id));
        }
        if let Some(since_id) = get_reblogs.since_id {
            query = query.filter(posts::id.gt(since_id));
        }
        if let Some(min_id) = get_reblogs.min_id {
            query = query.filter(posts::id.gt(min_id)).order(posts::id.asc());
        }

        let query = query
            .inner_join(accounts::table.on(accounts::id.eq(posts::account_id)))
            .select(Account::as_select())
            .order(accounts::id.desc())
            .limit(get_reblogs.limit as i64);

        with_connection!(self.db_pool, |db_conn| {
            Ok::<_, Error>(query.load_stream(db_conn).await?.map_err(Error::from))
        })
        .map_err(Error::from)
    }

    /// Get a post by its ID
    ///
    /// Does checks whether the user is allowed to fetch the post
    ///
    /// # Panics
    ///
    /// This should never panic. If it does, please open an issue.
    pub async fn get_by_id(&self, id: Uuid, fetching_account_id: Option<Uuid>) -> Result<Post> {
        let permission_check = PermissionCheck::builder()
            .fetching_account_id(fetching_account_id)
            .build();

        with_connection!(self.db_pool, |db_conn| {
            posts::table
                .find(id)
                .add_post_permission_check(permission_check)
                .select(Post::as_select())
                .get_result(db_conn)
                .await
        })
        .map_err(Error::from)
    }

    /// Get a post's source by its ID
    ///
    /// Does checks whether the user is allowed to fetch the post
    #[allow(clippy::missing_panics_doc)]
    pub async fn get_source_by_id(
        &self,
        id: Uuid,
        fetching_account_id: Option<Uuid>,
    ) -> Result<PostSource> {
        let permission_check = PermissionCheck::builder()
            .fetching_account_id(fetching_account_id)
            .build();

        with_connection!(self.db_pool, |db_conn| {
            posts::table
                .find(id)
                .add_post_permission_check(permission_check)
                .select(PostSource::as_select())
                .get_result(db_conn)
                .await
        })
        .map_err(Error::from)
    }

    /// Get the ancestors of the post
    ///
    /// # Panics
    ///
    /// This should never panic. If it does, please open an issue.
    pub fn get_ancestors(
        &self,
        id: Uuid,
        fetching_account_id: Option<Uuid>,
    ) -> impl Stream<Item = Result<Post>> + '_ {
        let load_post = move |in_reply_to_id, permission_check| async move {
            let post = with_connection!(self.db_pool, |db_conn| {
                posts::table
                    .find(in_reply_to_id)
                    .add_post_permission_check(permission_check)
                    .select(Post::as_select())
                    .get_result::<Post>(db_conn)
                    .await
            })?;

            Ok::<_, Error>(post)
        };

        asynk_strim::try_stream_fn(move |mut yielder| async move {
            let mut last_post = self.get_by_id(id, fetching_account_id).await?;
            let permission_check = PermissionCheck::builder()
                .fetching_account_id(fetching_account_id)
                .build();

            while let Some(in_reply_to_id) = last_post.in_reply_to_id {
                let post = load_post(in_reply_to_id, permission_check).await?;
                yielder.yield_ok(post.clone()).await;

                last_post = post;
            }

            Ok(())
        })
    }

    /// Get the descendants of the post
    ///
    /// # Panics
    ///
    /// This should never panic. If it does, please open an issue.
    #[must_use]
    pub fn get_descendants(
        &self,
        id: Uuid,
        fetching_account_id: Option<Uuid>,
    ) -> BoxStream<'_, Result<Post>> {
        let load_post = move |id, permission_check| async move {
            let post = with_connection!(self.db_pool, |db_conn| {
                posts::table
                    .filter(posts::in_reply_to_id.eq(id))
                    .add_post_permission_check(permission_check)
                    .select(Post::as_select())
                    .load_stream::<Post>(db_conn)
                    .await
            })?;

            Ok::<_, Error>(post)
        };

<<<<<<< HEAD
        let permission_check = PermissionCheck::builder()
            .fetching_account_id(fetching_account_id)
            .build();

        try_stream! {
            let descendant_stream = load_post(id, permission_check).await?;
            for await descendant in descendant_stream {
                let descendant = descendant?;
=======
        asynk_strim::try_stream_fn(move |mut yielder| async move {
            let permission_check = PermissionCheck::builder()
                .fetching_account_id(fetching_account_id)
                .build();

            let mut descendant_stream = load_post(id, permission_check).await?;
            while let Some(descendant) = descendant_stream.try_next().await? {
>>>>>>> 126d8b17
                let descendant_id = descendant.id;
                yielder.yield_ok(descendant).await;

                let mut sub_descendants = self.get_descendants(descendant_id, fetching_account_id);
                while let Some(sub_descendant) = sub_descendants.try_next().await? {
                    yielder.yield_ok(sub_descendant).await;
                }
            }

            Ok(())
        })
        .boxed()
    }

    async fn get_post_with_access_guard(
        &self,
        post_id: Uuid,
        account_id: Uuid,
        user_id: Option<Uuid>,
    ) -> Result<Post> {
        let post: Post = with_connection!(self.db_pool, |db_conn| {
            posts::table
                .find(post_id)
                .select(Post::as_select())
                .first(db_conn)
                .await
        })?;

        if post.account_id != account_id {
            if let Some(user_id) = user_id {
                let admin_role_count = with_connection!(self.db_pool, |db_conn| {
                    users_roles::table
                        .filter(
                            users_roles::user_id
                                .eq(user_id)
                                .and(users_roles::role.eq(Role::Administrator)),
                        )
                        .count()
                        .get_result::<i64>(db_conn)
                        .await
                })?;

                if admin_role_count == 0 {
                    bail!(type = ErrorType::Unauthorized, "unauthorised (not an admin)");
                }
            } else {
                bail!(type = ErrorType::Unauthorized, "unauthorised (not logged in)");
            }
        }

        Ok(post)
    }
}

#[cfg(test)]
mod test {
    use crate::post::{CreatePost, PostValidationContext, UpdatePost};
    use garde::Validate;
    use speedy_uuid::Uuid;

    #[test]
    fn new_post_character_limit() {
        let create_post = CreatePost::builder()
            .author_id(Uuid::now_v7())
            .subject(Some("hello".into()))
            .content("world".into())
            .build();

        assert!(create_post
            .validate_with(&PostValidationContext {
                character_limit: 20,
            })
            .is_ok());

        assert!(create_post
            .validate_with(&PostValidationContext { character_limit: 5 })
            .is_err());

        assert!(create_post
            .validate_with(&PostValidationContext { character_limit: 2 })
            .is_err());

        let create_post = CreatePost::builder()
            .author_id(Uuid::now_v7())
            .content(String::new())
            .build();

        assert!(create_post
            .validate_with(&PostValidationContext {
                character_limit: 25
            })
            .is_err());

        let create_post = CreatePost::builder()
            .author_id(Uuid::now_v7())
            .media_ids(vec![Uuid::now_v7()])
            .content(String::new())
            .build();

        assert!(create_post
            .validate_with(&PostValidationContext {
                character_limit: 25
            })
            .is_ok());
    }

    #[test]
    fn update_post_character_limit() {
        let update_post = UpdatePost::builder()
            .post_id(Uuid::now_v7())
            .account_id(Uuid::now_v7())
            .subject(Some("hello".into()))
            .content(Some("world".into()))
            .build();

        assert!(update_post
            .validate_with(&PostValidationContext {
                character_limit: 20,
            })
            .is_ok());

        assert!(update_post
            .validate_with(&PostValidationContext { character_limit: 5 })
            .is_err());

        assert!(update_post
            .validate_with(&PostValidationContext { character_limit: 2 })
            .is_err());
    }
}<|MERGE_RESOLUTION|>--- conflicted
+++ resolved
@@ -1090,16 +1090,6 @@
             Ok::<_, Error>(post)
         };
 
-<<<<<<< HEAD
-        let permission_check = PermissionCheck::builder()
-            .fetching_account_id(fetching_account_id)
-            .build();
-
-        try_stream! {
-            let descendant_stream = load_post(id, permission_check).await?;
-            for await descendant in descendant_stream {
-                let descendant = descendant?;
-=======
         asynk_strim::try_stream_fn(move |mut yielder| async move {
             let permission_check = PermissionCheck::builder()
                 .fetching_account_id(fetching_account_id)
@@ -1107,7 +1097,6 @@
 
             let mut descendant_stream = load_post(id, permission_check).await?;
             while let Some(descendant) = descendant_stream.try_next().await? {
->>>>>>> 126d8b17
                 let descendant_id = descendant.id;
                 yielder.yield_ok(descendant).await;
 
