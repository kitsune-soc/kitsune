--- conflicted
+++ resolved
@@ -21,14 +21,10 @@
     "accept-string-booleans",
     "timing-resistant-secret-traits",
 ] }
-<<<<<<< HEAD
-serde = { version = "1.0.204", features = ["derive"] }
-=======
-serde = { version = "1.0.213", features = ["derive"] }
->>>>>>> 126d8b17
+serde = { version = "1.0.214", features = ["derive"] }
 sonic-rs = { workspace = true }
 speedy-uuid = { workspace = true }
-url = "2.5.2"
+url = "2.5.3"
 
 [dev-dependencies]
 tokio = { version = "1.41.0", features = ["macros", "rt"] }
