[package]
name = "kitsune-activitypub"
authors.workspace = true
edition.workspace = true
version.workspace = true
license.workspace = true

[dependencies]
<<<<<<< HEAD
async-trait = "0.1.83"
base64-simd = "0.8.0"
diesel = { workspace = true }
diesel-async = { workspace = true }
futures-util = "0.3.31"
headers = "0.4.0"
http = "1.1.0"
iso8601-timestamp = { workspace = true }
kitsune-cache = { workspace = true }
kitsune-config = { workspace = true }
kitsune-core = { workspace = true }
kitsune-db = { workspace = true }
kitsune-embed = { workspace = true }
kitsune-error = { workspace = true }
kitsune-federation-filter = { workspace = true }
kitsune-http-client = { workspace = true }
kitsune-language = { workspace = true }
kitsune-search = { workspace = true }
kitsune-service = { workspace = true }
kitsune-type = { workspace = true }
kitsune-url = { workspace = true }
kitsune-util = { workspace = true }
kitsune-wasm-mrf = { workspace = true }
mime = "0.3.17"
mime_guess = { version = "2.0.5", default-features = false }
serde = "1.0.214"
sha2 = "0.10.8"
sonic-rs = { workspace = true }
speedy-uuid = { workspace = true }
tracing = "0.1.40"
triomphe = { workspace = true }
typed-builder = "0.20.0"
url = "2.5.3"

[target.'cfg(not(target_env = "msvc"))'.dependencies]
sha2 = { version = "0.10.8", features = ["asm"] }
=======
async-trait.workspace = true
base64-simd.workspace = true
diesel.workspace = true
diesel-async.workspace = true
futures-util.workspace = true
headers.workspace = true
http.workspace = true
iso8601-timestamp.workspace = true
kitsune-cache.workspace = true
kitsune-config.workspace = true
kitsune-core.workspace = true
kitsune-db.workspace = true
kitsune-embed.workspace = true
kitsune-error.workspace = true
kitsune-federation-filter.workspace = true
kitsune-http-client.workspace = true
kitsune-language.workspace = true
kitsune-search.workspace = true
kitsune-service.workspace = true
kitsune-type.workspace = true
kitsune-url.workspace = true
kitsune-util.workspace = true
kitsune-wasm-mrf.workspace = true
mime.workspace = true
mime_guess.workspace = true
serde.workspace = true
sha2.workspace = true
sonic-rs.workspace = true
speedy-uuid.workspace = true
tracing.workspace = true
triomphe.workspace = true
typed-builder.workspace = true
url.workspace = true
>>>>>>> b5def612

[dev-dependencies]
http-body-util.workspace = true
hyper.workspace = true
kitsune-config.workspace = true
kitsune-test.workspace = true
kitsune-webfinger.workspace = true
pretty_assertions.workspace = true
tokio.workspace = true
tower.workspace = true

[lints]
workspace = true<|MERGE_RESOLUTION|>--- conflicted
+++ resolved
@@ -6,44 +6,6 @@
 license.workspace = true
 
 [dependencies]
-<<<<<<< HEAD
-async-trait = "0.1.83"
-base64-simd = "0.8.0"
-diesel = { workspace = true }
-diesel-async = { workspace = true }
-futures-util = "0.3.31"
-headers = "0.4.0"
-http = "1.1.0"
-iso8601-timestamp = { workspace = true }
-kitsune-cache = { workspace = true }
-kitsune-config = { workspace = true }
-kitsune-core = { workspace = true }
-kitsune-db = { workspace = true }
-kitsune-embed = { workspace = true }
-kitsune-error = { workspace = true }
-kitsune-federation-filter = { workspace = true }
-kitsune-http-client = { workspace = true }
-kitsune-language = { workspace = true }
-kitsune-search = { workspace = true }
-kitsune-service = { workspace = true }
-kitsune-type = { workspace = true }
-kitsune-url = { workspace = true }
-kitsune-util = { workspace = true }
-kitsune-wasm-mrf = { workspace = true }
-mime = "0.3.17"
-mime_guess = { version = "2.0.5", default-features = false }
-serde = "1.0.214"
-sha2 = "0.10.8"
-sonic-rs = { workspace = true }
-speedy-uuid = { workspace = true }
-tracing = "0.1.40"
-triomphe = { workspace = true }
-typed-builder = "0.20.0"
-url = "2.5.3"
-
-[target.'cfg(not(target_env = "msvc"))'.dependencies]
-sha2 = { version = "0.10.8", features = ["asm"] }
-=======
 async-trait.workspace = true
 base64-simd.workspace = true
 diesel.workspace = true
@@ -77,7 +39,6 @@
 triomphe.workspace = true
 typed-builder.workspace = true
 url.workspace = true
->>>>>>> b5def612
 
 [dev-dependencies]
 http-body-util.workspace = true
