[package]
name = "kitsune-activitypub"
authors.workspace = true
edition.workspace = true
version.workspace = true
license.workspace = true

[dependencies]
<<<<<<< HEAD
async-trait = "0.1.81"
=======
async-trait = "0.1.83"
>>>>>>> 126d8b17
base64-simd = "0.8.0"
diesel = { workspace = true }
diesel-async = { workspace = true }
futures-util = "0.3.31"
headers = "0.4.0"
http = "1.1.0"
iso8601-timestamp = { workspace = true }
kitsune-cache = { workspace = true }
kitsune-config = { workspace = true }
kitsune-core = { workspace = true }
kitsune-db = { workspace = true }
kitsune-embed = { workspace = true }
kitsune-error = { workspace = true }
kitsune-federation-filter = { workspace = true }
kitsune-http-client = { workspace = true }
kitsune-language = { workspace = true }
kitsune-search = { workspace = true }
kitsune-service = { workspace = true }
kitsune-type = { workspace = true }
kitsune-url = { workspace = true }
kitsune-util = { workspace = true }
kitsune-wasm-mrf = { workspace = true }
mime = "0.3.17"
mime_guess = { version = "2.0.5", default-features = false }
<<<<<<< HEAD
serde = "1.0.204"
=======
serde = "1.0.213"
>>>>>>> 126d8b17
sha2 = "0.10.8"
sonic-rs = { workspace = true }
speedy-uuid = { workspace = true }
tracing = "0.1.40"
triomphe = { workspace = true }
typed-builder = "0.20.0"
url = "2.5.2"

[target.'cfg(not(target_env = "msvc"))'.dependencies]
sha2 = { version = "0.10.8", features = ["asm"] }

[dev-dependencies]
http-body-util = "0.1.2"
<<<<<<< HEAD
hyper = "1.4.1"
=======
hyper = "1.5.0"
>>>>>>> 126d8b17
kitsune-config = { workspace = true }
kitsune-test = { workspace = true }
kitsune-webfinger = { workspace = true }
pretty_assertions = "1.4.1"
tokio = { workspace = true, features = ["macros"] }
tower = { version = "0.5.1", default-features = false, features = ["util"] }

[lints]
workspace = true<|MERGE_RESOLUTION|>--- conflicted
+++ resolved
@@ -6,11 +6,7 @@
 license.workspace = true
 
 [dependencies]
-<<<<<<< HEAD
-async-trait = "0.1.81"
-=======
 async-trait = "0.1.83"
->>>>>>> 126d8b17
 base64-simd = "0.8.0"
 diesel = { workspace = true }
 diesel-async = { workspace = true }
@@ -35,29 +31,21 @@
 kitsune-wasm-mrf = { workspace = true }
 mime = "0.3.17"
 mime_guess = { version = "2.0.5", default-features = false }
-<<<<<<< HEAD
-serde = "1.0.204"
-=======
-serde = "1.0.213"
->>>>>>> 126d8b17
+serde = "1.0.214"
 sha2 = "0.10.8"
 sonic-rs = { workspace = true }
 speedy-uuid = { workspace = true }
 tracing = "0.1.40"
 triomphe = { workspace = true }
 typed-builder = "0.20.0"
-url = "2.5.2"
+url = "2.5.3"
 
 [target.'cfg(not(target_env = "msvc"))'.dependencies]
 sha2 = { version = "0.10.8", features = ["asm"] }
 
 [dev-dependencies]
 http-body-util = "0.1.2"
-<<<<<<< HEAD
-hyper = "1.4.1"
-=======
 hyper = "1.5.0"
->>>>>>> 126d8b17
 kitsune-config = { workspace = true }
 kitsune-test = { workspace = true }
 kitsune-webfinger = { workspace = true }
