[package]
name = "kitsune-derive-impl"
authors.workspace = true
edition.workspace = true
version.workspace = true
license.workspace = true

[lib]
proc-macro = true

[dependencies]
proc-macro2 = "1.0.89"
quote = "1.0.37"
<<<<<<< HEAD
syn = { version = "2.0.86", features = ["full"] }
=======
syn = { version = "2.0.87", features = ["full"] }
>>>>>>> fbf3c42c

[lints]
workspace = true<|MERGE_RESOLUTION|>--- conflicted
+++ resolved
@@ -11,11 +11,7 @@
 [dependencies]
 proc-macro2 = "1.0.89"
 quote = "1.0.37"
-<<<<<<< HEAD
-syn = { version = "2.0.86", features = ["full"] }
-=======
 syn = { version = "2.0.87", features = ["full"] }
->>>>>>> fbf3c42c
 
 [lints]
 workspace = true