[package]
name = "kitsune-db"
version.workspace = true
edition.workspace = true
build = "build.rs"

[dependencies]
diesel = { version = "2.1.3", features = ["uuid"] }
diesel-async = { version = "0.4.1", features = [
    "async-connection-wrapper",
    "deadpool",
    "postgres",
    "tokio",
] }
diesel_full_text_search = { version = "2.1.0", default-features = false }
diesel_migrations = "2.1.0"
iso8601-timestamp = { version = "0.2.12", features = ["diesel-pg"] }
kitsune-language = { path = "../kitsune-language" }
kitsune-type = { path = "../kitsune-type" }
num-derive = "0.4.1"
num-traits = "0.2.17"
<<<<<<< HEAD
serde = { version = "1.0.188", features = ["derive"] }
simd-json = "0.11.1"
=======
serde = { version = "1.0.189", features = ["derive"] }
simd-json = "0.12.0"
>>>>>>> a4412dec
speedy-uuid = { path = "../../lib/speedy-uuid", features = ["diesel"] }
thiserror = "1.0.49"
tokio = { version = "1.33.0", features = ["rt"] }
tracing-log = "0.1.3"
typed-builder = "0.16.2"<|MERGE_RESOLUTION|>--- conflicted
+++ resolved
@@ -19,13 +19,8 @@
 kitsune-type = { path = "../kitsune-type" }
 num-derive = "0.4.1"
 num-traits = "0.2.17"
-<<<<<<< HEAD
-serde = { version = "1.0.188", features = ["derive"] }
-simd-json = "0.11.1"
-=======
 serde = { version = "1.0.189", features = ["derive"] }
 simd-json = "0.12.0"
->>>>>>> a4412dec
 speedy-uuid = { path = "../../lib/speedy-uuid", features = ["diesel"] }
 thiserror = "1.0.49"
 tokio = { version = "1.33.0", features = ["rt"] }
