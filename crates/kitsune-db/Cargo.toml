--- conflicted
+++ resolved
@@ -22,23 +22,14 @@
 kitsune-type = { workspace = true }
 num-derive = "0.4.2"
 num-traits = "0.2.19"
-<<<<<<< HEAD
-rustls = { version = "0.23.11", default-features = false, features = [
-=======
-rustls = { version = "0.23.15", default-features = false, features = [
->>>>>>> 126d8b17
+rustls = { version = "0.23.16", default-features = false, features = [
     "logging",
     "ring",
     "std",
     "tls12",
 ] }
-<<<<<<< HEAD
-rustls-native-certs = "0.7.1"
-serde = { version = "1.0.204", features = ["derive"] }
-=======
 rustls-native-certs = "0.8.0"
-serde = { version = "1.0.213", features = ["derive"] }
->>>>>>> 126d8b17
+serde = { version = "1.0.214", features = ["derive"] }
 sonic-rs = { workspace = true }
 speedy-uuid = { workspace = true, features = ["diesel"] }
 tokio = { workspace = true, features = ["rt"] }
