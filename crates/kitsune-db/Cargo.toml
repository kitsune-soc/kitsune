--- conflicted
+++ resolved
@@ -7,40 +7,6 @@
 build = "build.rs"
 
 [dependencies]
-<<<<<<< HEAD
-blowocking = { workspace = true, features = ["io"] }
-diesel = { workspace = true }
-diesel-async = { workspace = true }
-diesel_full_text_search = { workspace = true }
-diesel_migrations = "2.2.0"
-futures-util = { version = "0.3.31", default-features = false, features = [
-    "alloc",
-] }
-iso8601-timestamp = { workspace = true, features = ["diesel-pg"] }
-kitsune-config = { workspace = true }
-kitsune-error = { workspace = true }
-kitsune-language = { workspace = true }
-kitsune-type = { workspace = true }
-num-derive = "0.4.2"
-num-traits = "0.2.19"
-rustls = { version = "0.23.16", default-features = false, features = [
-    "logging",
-    "ring",
-    "std",
-    "tls12",
-] }
-rustls-native-certs = "0.8.0"
-serde = { version = "1.0.214", features = ["derive"] }
-sonic-rs = { workspace = true }
-speedy-uuid = { workspace = true, features = ["diesel"] }
-tokio = { workspace = true, features = ["rt"] }
-tokio-postgres = "0.7.12"
-tokio-postgres-rustls = "0.13.0"
-tracing = "0.1.40"
-tracing-log = "0.2.0"
-trials = { workspace = true }
-typed-builder = "0.20.0"
-=======
 blowocking.workspace = true
 diesel.workspace = true
 diesel-async.workspace = true
@@ -66,7 +32,6 @@
 tracing.workspace = true
 trials.workspace = true
 typed-builder.workspace = true
->>>>>>> b5def612
 
 [dev-dependencies]
 kitsune-test.workspace = true
