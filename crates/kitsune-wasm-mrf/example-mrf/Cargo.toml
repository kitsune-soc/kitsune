[package]
name = "example-mrf"
authors.workspace = true
edition.workspace = true
version.workspace = true
license.workspace = true
build = "build.rs"

[lib]
crate-type = ["cdylib"]

[dependencies]
rand = "0.8.5"
<<<<<<< HEAD
wit-bindgen = "0.27.0"
=======
wit-bindgen = "0.34.0"
>>>>>>> 126d8b17

[lints]
workspace = true<|MERGE_RESOLUTION|>--- conflicted
+++ resolved
@@ -11,11 +11,7 @@
 
 [dependencies]
 rand = "0.8.5"
-<<<<<<< HEAD
-wit-bindgen = "0.27.0"
-=======
 wit-bindgen = "0.34.0"
->>>>>>> 126d8b17
 
 [lints]
 workspace = true