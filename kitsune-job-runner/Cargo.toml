--- conflicted
+++ resolved
@@ -13,12 +13,7 @@
 
 [dependencies]
 athena = { path = "../lib/athena" }
-<<<<<<< HEAD
 clap = { version = "4.5.0", features = ["derive", "wrap_help"] }
-=======
-clap = { version = "4.5.1", features = ["derive", "wrap_help"] }
-deadpool-redis = "0.14.0"
->>>>>>> f368c29a
 kitsune-config = { path = "../crates/kitsune-config" }
 kitsune-core = { path = "../crates/kitsune-core" }
 kitsune-db = { path = "../crates/kitsune-db" }
