--- conflicted
+++ resolved
@@ -231,15 +231,10 @@
         .domain(config.url.domain.as_str())
         .build();
 
-<<<<<<< HEAD
     let account_service = AccountService::builder()
         .db_conn(conn.clone())
         .url_service(url_service.clone())
-        .build()
-        .unwrap();
-=======
-    let account_service = AccountService::builder().db_conn(conn.clone()).build();
->>>>>>> 1b881e78
+        .build();
 
     let attachment_service = AttachmentService::builder()
         .db_conn(conn.clone())
