use crate::{
    error::{ApiError, Error, Result},
    sanitize::CleanHtmlExt,
    util::timestamp_to_uuid,
};
use diesel::{ExpressionMethods, SelectableHelper};
use diesel_async::{AsyncPgConnection, RunQueryDsl};
<<<<<<< HEAD
use iso8601_timestamp::Timestamp;
=======
use http::Uri;
>>>>>>> e80c2052
use kitsune_db::{
    model::{
        account::Account,
        media_attachment::{NewMediaAttachment, NewPostMediaAttachment},
        mention::NewMention,
        post::{FullPostChangeset, NewPost, Post, PostConflictChangeset, Visibility},
    },
    schema::{media_attachments, posts, posts_media_attachments, posts_mentions},
    PgPool,
};
use kitsune_embed::Client as EmbedClient;
use kitsune_language::{DetectionBackend, Language};
use kitsune_search::{SearchBackend, SearchService};
use kitsune_type::ap::{object::MediaAttachment, Object, Tag, TagType};
use pulldown_cmark::{html, Options, Parser};
use scoped_futures::ScopedFutureExt;
use speedy_uuid::Uuid;
use std::borrow::Cow;
use typed_builder::TypedBuilder;

pub mod deliverer;
pub mod fetcher;

pub use self::{deliverer::Deliverer, fetcher::Fetcher};

async fn handle_mentions(
    db_conn: &mut AsyncPgConnection,
    author: &Account,
    post_id: Uuid,
    mentions: &[Tag],
) -> Result<()> {
    let mention_iter = mentions
        .iter()
        .filter(|mention| mention.r#type == TagType::Mention);

    if mention_iter.clone().count() == 0 {
        return Ok(());
    }

    diesel::insert_into(posts_mentions::table)
        .values(
            mention_iter
                .map(|mention| NewMention {
                    post_id,
                    account_id: author.id,
                    mention_text: mention.name.as_str(),
                })
                .collect::<Vec<NewMention<'_>>>(),
        )
        .on_conflict_do_nothing()
        .execute(db_conn)
        .await?;

    Ok(())
}

/// Process a bunch of ActivityPub attachments
///
/// # Returns
///
/// Returns a vector containing the IDs of the newly contained media attachments
pub async fn process_attachments(
    db_conn: &mut AsyncPgConnection,
    author: &Account,
    attachments: &[MediaAttachment],
) -> Result<Vec<Uuid>> {
    if attachments.is_empty() {
        return Ok(Vec::new());
    }
    let attachment_ids: Vec<Uuid> = (0..attachments.len()).map(|_| Uuid::now_v7()).collect();

    diesel::insert_into(media_attachments::table)
        .values(
            attachments
                .iter()
                .zip(attachment_ids.iter().copied())
                .filter_map(|(attachment, attachment_id)| {
                    let content_type = attachment
                        .media_type
                        .as_deref()
                        .or_else(|| mime_guess::from_path(&attachment.url).first_raw())?;

                    Some(NewMediaAttachment {
                        id: attachment_id,
                        account_id: author.id,
                        content_type,
                        description: attachment.name.as_deref(),
                        blurhash: attachment.blurhash.as_deref(),
                        file_path: None,
                        remote_url: Some(attachment.url.as_str()),
                    })
                })
                .collect::<Vec<NewMediaAttachment<'_>>>(),
        )
        .returning(media_attachments::id)
        .load(db_conn)
        .await
        .map_err(Error::from)
}

#[derive(TypedBuilder)]
pub struct ProcessNewObject<'a> {
    #[builder(default, setter(into, strip_option))]
    author: Option<&'a Account>,
    #[builder(default = 0)]
    call_depth: u32,
    db_pool: &'a PgPool,
    embed_client: Option<&'a EmbedClient>,
    object: Box<Object>,
    fetcher: &'a Fetcher,
    search_service: &'a SearchService,
}

#[derive(TypedBuilder)]
struct PreprocessedObject<'a> {
    user: Cow<'a, Account>,
    visibility: Visibility,
    in_reply_to_id: Option<Uuid>,
    link_preview_url: Option<String>,
    content_lang: Language,
    db_pool: &'a PgPool,
    object: Box<Object>,
    search_service: &'a SearchService,
}

#[allow(clippy::missing_panics_doc)]
async fn preprocess_object(
    ProcessNewObject {
        author,
        call_depth,
        db_pool,
        embed_client,
        mut object,
        fetcher,
        search_service,
    }: ProcessNewObject<'_>,
) -> Result<PreprocessedObject<'_>> {
    let attributed_to = object.attributed_to().ok_or(ApiError::BadRequest)?;
    let user = if let Some(author) = author {
        Cow::Borrowed(author)
    } else {
<<<<<<< HEAD
        Cow::Owned(fetcher.fetch_actor(attributed_to.into()).await?)
=======
        if Uri::try_from(attributed_to)?.authority() != Uri::try_from(&object.id)?.authority() {
            return Err(ApiError::BadRequest.into());
        }

        fetcher.fetch_actor(attributed_to.into()).await?
>>>>>>> e80c2052
    };

    let visibility = Visibility::from_activitypub(&user, &object).unwrap();
    let in_reply_to_id = if let Some(ref in_reply_to) = object.in_reply_to {
        fetcher
            .fetch_object_inner(in_reply_to, call_depth + 1)
            .await?
            .map(|post| post.id)
    } else {
        None
    };

    if object.media_type.as_deref() == Some("text/markdown") {
        let parser = Parser::new_ext(&object.content, Options::all());
        let mut buf = String::new();
        html::push_html(&mut buf, parser);
        object.content = buf;
    }

    let link_preview_url = if let Some(embed_client) = embed_client {
        embed_client
            .fetch_embed_for_fragment(&object.content)
            .await?
            .map(|fragment_embed| fragment_embed.url)
    } else {
        None
    };

    if let Some(ref name) = object.name {
        object.content = format!(
            r#"<p><a href="{}">{}</a></p>{}"#,
            object.id, name, object.content
        );
    }
    object.clean_html();

    let content_lang =
        kitsune_language::detect_language(DetectionBackend::default(), object.content.as_str());

    Ok(PreprocessedObject {
        user,
        visibility,
        in_reply_to_id,
        link_preview_url,
        content_lang,
        db_pool,
        object,
        search_service,
    })
}

#[allow(clippy::missing_panics_doc)]
pub async fn process_new_object(process_data: ProcessNewObject<'_>) -> Result<Post> {
    let PreprocessedObject {
        user,
        visibility,
        in_reply_to_id,
        link_preview_url,
        content_lang,
        db_pool,
        object,
        search_service,
    } = preprocess_object(process_data).await?;

    let post = db_pool
        .with_transaction(|tx| {
            async move {
                let new_post = diesel::insert_into(posts::table)
                    .values(NewPost {
                        id: timestamp_to_uuid(object.published),
                        account_id: user.id,
                        in_reply_to_id,
                        reposted_post_id: None,
                        subject: object.summary.as_deref(),
                        content: object.content.as_str(),
                        content_source: "",
                        content_lang: content_lang.into(),
                        link_preview_url: link_preview_url.as_deref(),
                        is_sensitive: object.sensitive,
                        visibility,
                        is_local: false,
                        url: object.id.as_str(),
                        created_at: Some(object.published),
                    })
                    .on_conflict(posts::url)
                    .do_update()
                    .set(PostConflictChangeset {
                        subject: object.summary.as_deref(),
                        content: object.content.as_str(),
                    })
                    .returning(Post::as_returning())
                    .get_result::<Post>(tx)
                    .await?;

                let attachment_ids = process_attachments(tx, &user, &object.attachment).await?;
                diesel::insert_into(posts_media_attachments::table)
                    .values(
                        attachment_ids
                            .into_iter()
                            .map(|attachment_id| NewPostMediaAttachment {
                                post_id: new_post.id,
                                media_attachment_id: attachment_id,
                            })
                            .collect::<Vec<NewPostMediaAttachment>>(),
                    )
                    .execute(tx)
                    .await?;

                handle_mentions(tx, &user, new_post.id, &object.tag).await?;

                Ok::<_, Error>(new_post)
            }
            .scope_boxed()
        })
        .await?;

    if post.visibility == Visibility::Public || post.visibility == Visibility::Unlisted {
        search_service.add_to_index(post.clone().into()).await?;
    }

    Ok(post)
}

#[allow(clippy::missing_panics_doc)]
pub async fn update_object(process_data: ProcessNewObject<'_>) -> Result<Post> {
    let PreprocessedObject {
        user,
        visibility,
        in_reply_to_id,
        link_preview_url,
        content_lang,
        db_pool,
        object,
        search_service,
    } = preprocess_object(process_data).await?;

    let post = db_pool
        .with_transaction(|tx| {
            async move {
                let updated_post = diesel::update(posts::table)
                    .filter(posts::url.eq(object.id.as_str()))
                    .set(FullPostChangeset {
                        account_id: user.id,
                        in_reply_to_id,
                        reposted_post_id: None,
                        subject: object.summary.as_deref(),
                        content: object.content.as_str(),
                        content_source: "",
                        content_lang: content_lang.into(),
                        link_preview_url: link_preview_url.as_deref(),
                        is_sensitive: object.sensitive,
                        visibility,
                        is_local: false,
                        updated_at: Timestamp::now_utc(),
                    })
                    .returning(Post::as_returning())
                    .get_result::<Post>(tx)
                    .await?;

                let attachment_ids = process_attachments(tx, &user, &object.attachment).await?;
                diesel::insert_into(posts_media_attachments::table)
                    .values(
                        attachment_ids
                            .into_iter()
                            .map(|attachment_id| NewPostMediaAttachment {
                                post_id: updated_post.id,
                                media_attachment_id: attachment_id,
                            })
                            .collect::<Vec<NewPostMediaAttachment>>(),
                    )
                    .on_conflict_do_nothing()
                    .execute(tx)
                    .await?;

                handle_mentions(tx, &user, updated_post.id, &object.tag).await?;

                Ok::<_, Error>(updated_post)
            }
            .scope_boxed()
        })
        .await?;

    if post.visibility == Visibility::Public || post.visibility == Visibility::Unlisted {
        search_service.update_in_index(post.clone().into()).await?;
    }

    Ok(post)
}<|MERGE_RESOLUTION|>--- conflicted
+++ resolved
@@ -5,11 +5,8 @@
 };
 use diesel::{ExpressionMethods, SelectableHelper};
 use diesel_async::{AsyncPgConnection, RunQueryDsl};
-<<<<<<< HEAD
+use http::Uri;
 use iso8601_timestamp::Timestamp;
-=======
-use http::Uri;
->>>>>>> e80c2052
 use kitsune_db::{
     model::{
         account::Account,
@@ -151,15 +148,11 @@
     let user = if let Some(author) = author {
         Cow::Borrowed(author)
     } else {
-<<<<<<< HEAD
-        Cow::Owned(fetcher.fetch_actor(attributed_to.into()).await?)
-=======
         if Uri::try_from(attributed_to)?.authority() != Uri::try_from(&object.id)?.authority() {
             return Err(ApiError::BadRequest.into());
         }
 
-        fetcher.fetch_actor(attributed_to.into()).await?
->>>>>>> e80c2052
+        Cow::Owned(fetcher.fetch_actor(attributed_to.into()).await?)
     };
 
     let visibility = Visibility::from_activitypub(&user, &object).unwrap();
