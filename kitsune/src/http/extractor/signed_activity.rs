--- conflicted
+++ resolved
@@ -52,7 +52,6 @@
             }
         };
 
-<<<<<<< HEAD
         let activity: Activity =
             simd_json::from_reader(aggregated_body.clone().reader()).map_err(Error::from)?;
         let Ok(str_body) = simdutf8::basic::from_utf8(&aggregated_body) else {
@@ -79,10 +78,7 @@
             }
         };
 
-        let ap_id = activity.actor();
-=======
         let ap_id = activity.actor.as_str();
->>>>>>> cfd8a763
         let Some(remote_user) = state
             .fetcher
             .fetch_account(ap_id.into())
