--- conflicted
+++ resolved
@@ -192,25 +192,6 @@
     pub async fn follow(&self, follow: Follow) -> Result<(Account, Account)> {
         let (account, preferences, follower) = self
             .db_pool
-<<<<<<< HEAD
-            .with_connection(|mut db_conn| async move {
-                let account_fut = accounts::table
-                    .find(follow.account_id)
-                    .select(Account::as_select())
-                    .get_result(&mut db_conn);
-
-                let preferences = accounts_preferences::table
-                    .find(follow.account_id)
-                    .select(Preferences::as_select())
-                    .get_result(&mut db_conn);
-
-                let follower_fut = accounts::table
-                    .find(follow.follower_id)
-                    .select(Account::as_select())
-                    .get_result(&mut db_conn);
-
-                try_join!(account_fut, preferences, follower_fut)
-=======
             .with_connection(|db_conn| {
                 async move {
                     let account_fut = accounts::table
@@ -218,15 +199,19 @@
                         .select(Account::as_select())
                         .get_result(db_conn);
 
+                    let preferences = accounts_preferences::table
+                        .find(follow.account_id)
+                        .select(Preferences::as_select())
+                        .get_result(&mut db_conn);
+
                     let follower_fut = accounts::table
                         .find(follow.follower_id)
                         .select(Account::as_select())
-                        .get_result(db_conn);
-
-                    try_join!(account_fut, follower_fut)
-                }
-                .scoped()
->>>>>>> c9c0d28c
+                        .get_result(&mut db_conn);
+
+                    try_join!(account_fut, preferences, follower_fut)
+                }
+                .scoped()
             })
             .await?;
 
