<<<<<<< HEAD
use super::url::UrlService;
use crate::error::{ApiError, Error, Result};
use chrono::Utc;
use derive_builder::Builder;
=======
use crate::error::{Error, Result};
>>>>>>> 1b881e78
use futures_util::{Stream, TryStreamExt};
use kitsune_db::{
    entity::{
        accounts, accounts_followers, posts,
        prelude::{Accounts, AccountsFollowers, Posts},
    },
    r#trait::{PermissionCheck, PostPermissionCheckExt},
};
<<<<<<< HEAD
use sea_orm::{
    ColumnTrait, DatabaseConnection, EntityTrait, IntoActiveModel, QueryFilter, QueryOrder,
};
use uuid::Uuid;

#[derive(Builder, Clone)]
pub struct Follow {
    account_id: Uuid,
    follower_id: Uuid,
}

impl Follow {
    #[must_use]
    pub fn builder() -> FollowBuilder {
        FollowBuilder::default()
    }
}

#[derive(Builder, Clone)]
=======
use sea_orm::{ColumnTrait, DatabaseConnection, EntityTrait, QueryFilter, QueryOrder};
use typed_builder::TypedBuilder;
use uuid::Uuid;

#[derive(Clone, TypedBuilder)]
>>>>>>> 1b881e78
pub struct GetPosts {
    /// ID of the account whose posts are getting fetched
    account_id: Uuid,

    /// ID of the account that is requesting the posts
    #[builder(default)]
    fetching_account_id: Option<Uuid>,

    /// Smallest ID
    ///
    /// Used for pagination
    #[builder(default)]
    min_id: Option<Uuid>,

    /// Largest ID
    ///
    /// Used for pagination
    #[builder(default)]
    max_id: Option<Uuid>,
}

<<<<<<< HEAD
impl GetPosts {
    #[must_use]
    pub fn builder() -> GetPostsBuilder {
        GetPostsBuilder::default()
    }
}

#[derive(Builder, Clone)]
pub struct Unfollow {
    /// Account that is being followed
    account_id: Uuid,

    /// Account that is following
    follower_id: Uuid,
}

impl Unfollow {
    #[must_use]
    pub fn builder() -> UnfollowBuilder {
        UnfollowBuilder::default()
    }
}

#[derive(Builder, Clone)]
=======
#[derive(Clone, TypedBuilder)]
>>>>>>> 1b881e78
pub struct AccountService {
    db_conn: DatabaseConnection,
    url_service: UrlService,
}

impl AccountService {
<<<<<<< HEAD
    #[must_use]
    pub fn builder() -> AccountServiceBuilder {
        AccountServiceBuilder::default()
    }

    /// Follow an account
    ///
    /// # Returns
    ///
    /// Tuple of two account models. First model is the account the followee account, the second model is the followed account
    pub async fn follow(&self, follow: Follow) -> Result<(accounts::Model, accounts::Model)> {
        let account = Accounts::find_by_id(follow.account_id)
            .one(&self.db_conn)
            .await?
            .ok_or(ApiError::BadRequest)?;
        let follower = Accounts::find_by_id(follow.follower_id)
            .one(&self.db_conn)
            .await?
            .ok_or(ApiError::BadRequest)?;

        let id = Uuid::now_v7();
        let url = self.url_service.follow_url(id);
        let mut follow_model = accounts_followers::Model {
            id,
            account_id: account.id,
            follower_id: follower.id,
            approved_at: None,
            url,
            created_at: Utc::now().into(),
            updated_at: Utc::now().into(),
        };

        if account.local && !account.locked {
            follow_model.approved_at = Some(Utc::now().into());
        }

        AccountsFollowers::insert(follow_model.into_active_model())
            .exec_without_returning(&self.db_conn)
            .await?;

        // TODO: Federate this follow

        Ok((account, follower))
    }

=======
>>>>>>> 1b881e78
    /// Get a local account by its username
    pub async fn get_local_by_username(&self, username: &str) -> Result<Option<accounts::Model>> {
        Accounts::find()
            .filter(accounts::Column::Username.eq(username))
            .filter(accounts::Column::Local.eq(true))
            .one(&self.db_conn)
            .await
            .map_err(Error::from)
    }

    /// Get a stream of posts owned by the user
    ///
    /// # Panics
    ///
    /// This should never panic. If it does, please open an issue.
    pub async fn get_posts(
        &self,
        get_posts: GetPosts,
    ) -> Result<impl Stream<Item = Result<posts::Model>> + '_> {
        let permission_check = PermissionCheck::builder()
            .fetching_account_id(get_posts.fetching_account_id)
            .build()
            .unwrap();

        let mut posts_query = Posts::find()
            .filter(posts::Column::AccountId.eq(get_posts.account_id))
            .add_permission_checks(permission_check)
            .order_by_desc(posts::Column::CreatedAt);

        if let Some(min_id) = get_posts.min_id {
            posts_query = posts_query.filter(posts::Column::Id.gt(min_id));
        }

        if let Some(max_id) = get_posts.max_id {
            posts_query = posts_query.filter(posts::Column::Id.lt(max_id));
        }

        Ok(posts_query
            .stream(&self.db_conn)
            .await?
            .map_err(Error::from))
    }

    /// Undo the follow of an account
    ///
    /// # Returns
    ///
    /// Tuple of two account models. First account is the account that was being followed, second account is the account that was following
    pub async fn unfollow(&self, unfollow: Unfollow) -> Result<(accounts::Model, accounts::Model)> {
        let account = Accounts::find_by_id(unfollow.account_id)
            .one(&self.db_conn)
            .await?
            .ok_or(ApiError::BadRequest)?;
        let follower = Accounts::find_by_id(unfollow.follower_id)
            .one(&self.db_conn)
            .await?
            .ok_or(ApiError::BadRequest)?;

        let exec_result = AccountsFollowers::delete_many()
            .filter(accounts_followers::Column::AccountId.eq(account.id))
            .filter(accounts_followers::Column::FollowerId.eq(follower.id))
            .exec(&self.db_conn)
            .await?;

        if exec_result.rows_affected != 0 {
            // TODO: Federate this unfollow
        }

        Ok((account, follower))
    }
}<|MERGE_RESOLUTION|>--- conflicted
+++ resolved
@@ -1,11 +1,6 @@
-<<<<<<< HEAD
 use super::url::UrlService;
 use crate::error::{ApiError, Error, Result};
 use chrono::Utc;
-use derive_builder::Builder;
-=======
-use crate::error::{Error, Result};
->>>>>>> 1b881e78
 use futures_util::{Stream, TryStreamExt};
 use kitsune_db::{
     entity::{
@@ -14,33 +9,19 @@
     },
     r#trait::{PermissionCheck, PostPermissionCheckExt},
 };
-<<<<<<< HEAD
 use sea_orm::{
     ColumnTrait, DatabaseConnection, EntityTrait, IntoActiveModel, QueryFilter, QueryOrder,
 };
+use typed_builder::TypedBuilder;
 use uuid::Uuid;
 
-#[derive(Builder, Clone)]
+#[derive(Clone, TypedBuilder)]
 pub struct Follow {
     account_id: Uuid,
     follower_id: Uuid,
 }
 
-impl Follow {
-    #[must_use]
-    pub fn builder() -> FollowBuilder {
-        FollowBuilder::default()
-    }
-}
-
-#[derive(Builder, Clone)]
-=======
-use sea_orm::{ColumnTrait, DatabaseConnection, EntityTrait, QueryFilter, QueryOrder};
-use typed_builder::TypedBuilder;
-use uuid::Uuid;
-
 #[derive(Clone, TypedBuilder)]
->>>>>>> 1b881e78
 pub struct GetPosts {
     /// ID of the account whose posts are getting fetched
     account_id: Uuid,
@@ -62,15 +43,7 @@
     max_id: Option<Uuid>,
 }
 
-<<<<<<< HEAD
-impl GetPosts {
-    #[must_use]
-    pub fn builder() -> GetPostsBuilder {
-        GetPostsBuilder::default()
-    }
-}
-
-#[derive(Builder, Clone)]
+#[derive(Clone, TypedBuilder)]
 pub struct Unfollow {
     /// Account that is being followed
     account_id: Uuid,
@@ -79,29 +52,13 @@
     follower_id: Uuid,
 }
 
-impl Unfollow {
-    #[must_use]
-    pub fn builder() -> UnfollowBuilder {
-        UnfollowBuilder::default()
-    }
-}
-
-#[derive(Builder, Clone)]
-=======
 #[derive(Clone, TypedBuilder)]
->>>>>>> 1b881e78
 pub struct AccountService {
     db_conn: DatabaseConnection,
     url_service: UrlService,
 }
 
 impl AccountService {
-<<<<<<< HEAD
-    #[must_use]
-    pub fn builder() -> AccountServiceBuilder {
-        AccountServiceBuilder::default()
-    }
-
     /// Follow an account
     ///
     /// # Returns
@@ -142,8 +99,6 @@
         Ok((account, follower))
     }
 
-=======
->>>>>>> 1b881e78
     /// Get a local account by its username
     pub async fn get_local_by_username(&self, username: &str) -> Result<Option<accounts::Model>> {
         Accounts::find()
