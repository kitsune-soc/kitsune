--- conflicted
+++ resolved
@@ -25,11 +25,8 @@
 };
 use diesel_async::{scoped_futures::ScopedFutureExt, AsyncPgConnection, RunQueryDsl};
 use futures_util::{stream::BoxStream, Stream, StreamExt};
-<<<<<<< HEAD
 use garde::Validate;
-=======
 use iso8601_timestamp::Timestamp;
->>>>>>> 8a88fb32
 use kitsune_db::{
     model::{
         favourite::{Favourite, NewFavourite},
@@ -89,15 +86,12 @@
     ///
     /// This is optional
     #[builder(default, setter(strip_option))]
-<<<<<<< HEAD
     #[garde(
         length(
             min = 1,
             max = ctx.character_limit - content.chars().count()
         )
     )]
-=======
->>>>>>> 8a88fb32
     subject: Option<String>,
 
     /// Content of the post
@@ -120,10 +114,7 @@
     ///
     /// Defaults to public
     #[builder(default = "Visibility::Public")]
-<<<<<<< HEAD
     #[garde(skip)]
-=======
->>>>>>> 8a88fb32
     visibility: Visibility,
 
     /// ISO 639 language code of the post
