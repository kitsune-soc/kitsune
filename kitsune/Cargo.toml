[package]
name = "kitsune"
version.workspace = true
edition.workspace = true
repository = "https://github.com/kitsune-soc/kitsune"
homepage = "https://joinkitsune.org"
build = "build.rs"

[dependencies]
athena = { path = "../lib/athena" }
argon2 = { version = "0.5.2", features = ["std"] }
askama = { version = "0.12.1", features = [
    "with-axum",
], default-features = false }
askama_axum = "0.3.0"
async-trait = "0.1.73"
<<<<<<< HEAD
aws-credential-types = { version = "0.56.1", features = [
    "hardcoded-credentials",
] }
aws-sdk-s3 = "0.33.0"
=======
>>>>>>> a4412dec
axum = { version = "0.6.20", features = ["headers", "macros", "multipart"] }
axum-extra = { version = "0.8.0", features = [
    "cookie",
    "cookie-signed",
    "query",
] }
axum-flash = "0.7.0"
bytes = "1.5.0"
chrono = { version = "0.4.31", default-features = false }
clap = { version = "4.4.6", features = ["derive"] }
color-eyre = "0.6.2"
const-oid = { version = "0.9.5", features = ["db"] }
der = { version = "0.7.8", features = ["std"] }
diesel = "2.1.3"
diesel-async = "0.4.1"
eyre = "0.6.8"
futures-util = "0.3.28"
headers = "0.3.9"
http = "0.2.9"
human-panic = "1.2.1"
hyper = { version = "0.14.27", features = ["deprecated"] }
iso8601-timestamp = "0.2.12"
mimalloc = "0.1.39"
mime = "0.3.17"
mime_guess = { version = "2.0.4", default-features = false }
pkcs8 = "0.10.2"
kitsune-cache = { path = "../crates/kitsune-cache" }
kitsune-captcha = { path = "../crates/kitsune-captcha" }
kitsune-core = { path = "../crates/kitsune-core" }
kitsune-db = { path = "../crates/kitsune-db" }
kitsune-embed = { path = "../crates/kitsune-embed" }
kitsune-http-client = { path = "../crates/kitsune-http-client" }
kitsune-http-signatures = { path = "../crates/kitsune-http-signatures" }
kitsune-job-runner = { path = "../kitsune-job-runner" }
kitsune-language = { path = "../crates/kitsune-language" }
kitsune-search = { path = "../crates/kitsune-search" }
kitsune-storage = { path = "../crates/kitsune-storage" }
kitsune-type = { path = "../crates/kitsune-type" }
oxide-auth = "0.5.4"
oxide-auth-async = "0.1.1"
oxide-auth-axum = "0.3.0"
scoped-futures = "0.1.3"
serde = { version = "1.0.189", features = ["derive"] }
serde_urlencoded = "0.7.1"
simd-json = "0.12.0"
speedy-uuid = { path = "../lib/speedy-uuid" }
strum = { version = "0.25.0", features = ["derive", "phf"] }
tempfile = "3.8.0"
thiserror = "1.0.49"
<<<<<<< HEAD
time = "0.3.29"
=======
time = "0.3.30"
>>>>>>> a4412dec
tokio = { version = "1.33.0", features = ["full"] }
tokio-util = { version = "0.7.9", features = ["compat"] }
tower-http = { version = "0.4.4", features = [
    "catch-panic",
    "cors",
    "fs",
    "timeout",
    "trace",
] }
tracing = "0.1.39"
tracing-error = "0.2.0"
tracing-subscriber = "0.3.17"
typed-builder = "0.16.2"
url = "2.4.1"
<<<<<<< HEAD
utoipa = { version = "4.0.0", features = ["axum_extras", "time", "uuid"] }
=======
utoipa = { version = "4.0.0", features = ["axum_extras", "uuid"] }
>>>>>>> a4412dec
utoipa-swagger-ui = { version = "4.0.0", features = ["axum"] }

# --- Optional dependencies ---

# "graphql" feature
async-graphql = { version = "6.0.7", default-features = false, features = [
    "playground",
    "tempfile",
    "time",
    "tracing",
    "unblock",
    "uuid",
], optional = true }
async-graphql-axum = { version = "6.0.7", optional = true }

# "metrics" feature
axum-prometheus = { version = "0.4.0", optional = true }
metrics = { version = "0.21.1", optional = true }
metrics-exporter-prometheus = { version = "0.12.1", optional = true }
metrics-tracing-context = { version = "0.14.0", optional = true }
metrics-util = { version = "0.15.1", optional = true }

# "oidc" feature
openidconnect = { version = "3.4.0", default-features = false, optional = true }

[dev-dependencies]
kitsune-test = { path = "../crates/kitsune-test" }
pretty_assertions = "1.4.0"
serial_test = "2.0.0"
tower = "0.4.13"

[features]
default = ["graphql-api", "mastodon-api", "metrics"]
graphql-api = [
    "dep:async-graphql",
    "dep:async-graphql-axum",
    "speedy-uuid/async-graphql",
]
mastodon-api = ["kitsune-core/mastodon-api"]
meilisearch = ["kitsune-core/meilisearch"]
metrics = [
    "kitsune-core/metrics",
    "dep:axum-prometheus",
    "dep:metrics",
    "dep:metrics-exporter-prometheus",
    "dep:metrics-tracing-context",
    "dep:metrics-util",
]
oidc = ["dep:openidconnect"]<|MERGE_RESOLUTION|>--- conflicted
+++ resolved
@@ -14,13 +14,6 @@
 ], default-features = false }
 askama_axum = "0.3.0"
 async-trait = "0.1.73"
-<<<<<<< HEAD
-aws-credential-types = { version = "0.56.1", features = [
-    "hardcoded-credentials",
-] }
-aws-sdk-s3 = "0.33.0"
-=======
->>>>>>> a4412dec
 axum = { version = "0.6.20", features = ["headers", "macros", "multipart"] }
 axum-extra = { version = "0.8.0", features = [
     "cookie",
@@ -70,11 +63,7 @@
 strum = { version = "0.25.0", features = ["derive", "phf"] }
 tempfile = "3.8.0"
 thiserror = "1.0.49"
-<<<<<<< HEAD
-time = "0.3.29"
-=======
 time = "0.3.30"
->>>>>>> a4412dec
 tokio = { version = "1.33.0", features = ["full"] }
 tokio-util = { version = "0.7.9", features = ["compat"] }
 tower-http = { version = "0.4.4", features = [
@@ -89,11 +78,7 @@
 tracing-subscriber = "0.3.17"
 typed-builder = "0.16.2"
 url = "2.4.1"
-<<<<<<< HEAD
-utoipa = { version = "4.0.0", features = ["axum_extras", "time", "uuid"] }
-=======
 utoipa = { version = "4.0.0", features = ["axum_extras", "uuid"] }
->>>>>>> a4412dec
 utoipa-swagger-ui = { version = "4.0.0", features = ["axum"] }
 
 # --- Optional dependencies ---
