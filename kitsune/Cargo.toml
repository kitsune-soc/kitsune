[package]
name = "kitsune"
version.workspace = true
edition.workspace = true
repository = "https://github.com/kitsune-soc/kitsune"
homepage = "https://joinkitsune.org"
build = "build.rs"

[dependencies]
ahash = "0.8.6"
athena = { path = "../lib/athena" }
argon2 = { version = "0.5.2", features = ["std"] }
askama = { version = "0.12.1", features = [
    "with-axum",
], default-features = false }
askama_axum = "0.3.0"
async-trait = "0.1.74"
axum = { version = "0.6.20", features = ["headers", "macros", "multipart"] }
axum-extra = { version = "0.8.0", features = [
    "cookie",
    "cookie-signed",
    "query",
] }
axum-flash = "0.7.0"
bytes = "1.5.0"
chrono = { version = "0.4.31", default-features = false }
<<<<<<< HEAD
clap = { version = "4.4.8", features = ["derive", "wrap_help"] }
=======
clap = { version = "4.4.10", features = ["derive"] }
>>>>>>> e8629d6b
color-eyre = "0.6.2"
const-oid = { version = "0.9.5", features = ["db"] }
der = { version = "0.7.8", features = ["std"] }
diesel = "2.1.4"
diesel-async = "0.4.1"
eyre = "0.6.9"
futures-util = "0.3.29"
headers = "0.3.9"
http = "0.2.11"
human-panic = "1.2.2"
hyper = { version = "0.14.27", features = ["deprecated"] }
include_dir = "0.7.3"
iso8601-timestamp = "0.2.12"
kitsune-blocking = { path = "../crates/kitsune-blocking" }
kitsune-cache = { path = "../crates/kitsune-cache" }
kitsune-captcha = { path = "../crates/kitsune-captcha" }
kitsune-config = { path = "../crates/kitsune-config" }
kitsune-consts = { path = "../crates/kitsune-consts" }
kitsune-core = { path = "../crates/kitsune-core" }
kitsune-db = { path = "../crates/kitsune-db" }
kitsune-embed = { path = "../crates/kitsune-embed" }
kitsune-federation-filter = { path = "../crates/kitsune-federation-filter" }
kitsune-http-signatures = { path = "../crates/kitsune-http-signatures" }
kitsune-job-runner = { path = "../kitsune-job-runner" }
kitsune-jobs = { path = "../crates/kitsune-jobs" }
kitsune-language = { path = "../crates/kitsune-language" }
kitsune-observability = { path = "../crates/kitsune-observability" }
kitsune-search = { path = "../crates/kitsune-search" }
kitsune-service = { path = "../crates/kitsune-service" }
kitsune-storage = { path = "../crates/kitsune-storage" }
kitsune-type = { path = "../crates/kitsune-type" }
kitsune-util = { path = "../crates/kitsune-util" }
metrics = "0.21.1"
mimalloc = "0.1.39"
mime = "0.3.17"
mime_guess = { version = "2.0.4", default-features = false }
pkcs8 = "0.10.2"
once_cell = "1.18.0"
oxide-auth = "0.5.4"
oxide-auth-async = "0.1.1"
oxide-auth-axum = "0.3.0"
scoped-futures = "0.1.3"
serde = { version = "1.0.193", features = ["derive"] }
serde_urlencoded = "0.7.1"
simd-json = "0.13.4"
speedy-uuid = { path = "../lib/speedy-uuid" }
strum = { version = "0.25.0", features = ["derive", "phf"] }
tempfile = "3.8.1"
thiserror = "1.0.50"
time = "0.3.30"
tokio = { version = "1.34.0", features = ["full"] }
tokio-util = { version = "0.7.10", features = ["compat"] }
tower-x-clacks-overhead = { path = "../lib/tower-x-clacks-overhead" }
tower-http = { version = "0.4.4", features = [
    "catch-panic",
    "cors",
    "fs",
    "timeout",
    "trace",
] }
tracing = "0.1.40"
typed-builder = "0.18.0"
url = "2.5.0"
utoipa = { version = "4.1.0", features = ["axum_extras", "uuid"] }
utoipa-swagger-ui = { version = "4.0.0", features = ["axum"] }

# --- Optional dependencies ---

# "graphql" feature
async-graphql = { version = "6.0.11", default-features = false, features = [
    "playground",
    "tempfile",
    "time",
    "tracing",
    "unblock",
    "uuid",
], optional = true }
async-graphql-axum = { version = "6.0.11", optional = true }
<<<<<<< HEAD

# "mastodon-api" feature
kitsune-mastodon = { path = "../crates/kitsune-mastodon", optional = true }
=======
>>>>>>> e8629d6b

# "oidc" feature
kitsune-oidc = { path = "../crates/kitsune-oidc", optional = true }

[dev-dependencies]
deadpool-redis = "0.13.0"
kitsune-http-client = { path = "../crates/kitsune-http-client" }
kitsune-test = { path = "../crates/kitsune-test" }
pretty_assertions = "1.4.0"
serial_test = "2.0.0"
tower = "0.4.13"

[features]
default = ["graphql-api", "mastodon-api"]
graphql-api = [
    "dep:async-graphql",
    "dep:async-graphql-axum",
    "speedy-uuid/async-graphql",
]
mastodon-api = ["dep:kitsune-mastodon"]
meilisearch = ["kitsune-service/meilisearch", "kitsune-search/meilisearch"]
oidc = ["dep:kitsune-oidc"]<|MERGE_RESOLUTION|>--- conflicted
+++ resolved
@@ -24,11 +24,7 @@
 axum-flash = "0.7.0"
 bytes = "1.5.0"
 chrono = { version = "0.4.31", default-features = false }
-<<<<<<< HEAD
-clap = { version = "4.4.8", features = ["derive", "wrap_help"] }
-=======
 clap = { version = "4.4.10", features = ["derive"] }
->>>>>>> e8629d6b
 color-eyre = "0.6.2"
 const-oid = { version = "0.9.5", features = ["db"] }
 der = { version = "0.7.8", features = ["std"] }
@@ -97,6 +93,7 @@
 
 # --- Optional dependencies ---
 
+
 # "graphql" feature
 async-graphql = { version = "6.0.11", default-features = false, features = [
     "playground",
@@ -107,12 +104,9 @@
     "uuid",
 ], optional = true }
 async-graphql-axum = { version = "6.0.11", optional = true }
-<<<<<<< HEAD
 
 # "mastodon-api" feature
 kitsune-mastodon = { path = "../crates/kitsune-mastodon", optional = true }
-=======
->>>>>>> e8629d6b
 
 # "oidc" feature
 kitsune-oidc = { path = "../crates/kitsune-oidc", optional = true }
