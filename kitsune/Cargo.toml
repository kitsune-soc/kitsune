[package]
name = "kitsune"
version.workspace = true
authors.workspace = true
edition.workspace = true
license.workspace = true
repository = "https://github.com/kitsune-soc/kitsune"
homepage = "https://joinkitsune.org"
build = "build.rs"

[package.metadata.wix]
upgrade-guid = "560454A1-C372-48A1-9AA7-D41DB3D63E12"
path-guid = "1C91B087-D09B-42C2-B413-208E775781E2"
license = false
eula = false

[dependencies]
<<<<<<< HEAD
athena = { workspace = true }
argon2 = { version = "0.5.3", features = ["std"] }
askama = { workspace = true }
askama_axum = "0.4.0"
async-trait = "0.1.83"
axum = { version = "0.7.7", features = ["macros", "multipart"] }
axum-extra = { version = "0.9.4", features = [
    "cookie",
    "cookie-signed",
    "query",
    "typed-header",
] }
axum-flash = "0.8.0"
blowocking = { workspace = true }
bytes = "1.8.0"
chrono = { version = "0.4.38", default-features = false }
clap = { workspace = true }
color-eyre = "0.6.3"
cursiv = { workspace = true, features = ["axum"] }
diesel = { workspace = true }
diesel-async = { workspace = true }
futures-util = "0.3.31"
headers = "0.4.0"
http = "1.1.0"
http-body-util = "0.1.2"
http-signatures = { workspace = true }
iso8601-timestamp = { workspace = true }
itertools = { workspace = true }
kitsune-activitypub = { workspace = true }
kitsune-cache = { workspace = true }
kitsune-captcha = { workspace = true }
kitsune-config = { workspace = true }
kitsune-core = { workspace = true }
kitsune-db = { workspace = true }
kitsune-derive = { workspace = true }
kitsune-email = { workspace = true }
kitsune-embed = { workspace = true }
kitsune-error = { workspace = true }
kitsune-federation = { workspace = true }
kitsune-federation-filter = { workspace = true }
kitsune-job-runner = { workspace = true }
kitsune-jobs = { workspace = true }
kitsune-language = { workspace = true }
kitsune-observability = { workspace = true }
kitsune-search = { workspace = true }
kitsune-service = { workspace = true }
kitsune-storage = { workspace = true }
kitsune-type = { workspace = true }
kitsune-url = { workspace = true }
kitsune-util = { workspace = true }
kitsune-wasm-mrf = { workspace = true }
kitsune-webfinger = { workspace = true }
mimalloc = "0.1.43"
mime = "0.3.17"
mime_guess = { version = "2.0.5", default-features = false }
oxide-auth = "0.6.1"
oxide-auth-async = "0.2.1"
oxide-auth-axum = "0.5.0"
rust-embed = { version = "8.5.0", features = ["include-exclude"] }
scoped-futures = "0.1.4"
serde = { version = "1.0.214", features = ["derive"] }
serde_urlencoded = "0.7.1"
sonic-rs = { workspace = true }
simdutf8 = { workspace = true }
speedy-uuid = { workspace = true }
strum = { version = "0.26.3", features = ["derive"] }
tempfile = "3.13.0"
time = "0.3.36"
tokio = { workspace = true, features = ["full"] }
tokio-util = { version = "0.7.12", features = ["io"] }
tower = { version = "0.5.1", features = ["util"] }
tower-stop-using-brave = { workspace = true }
tower-x-clacks-overhead = { workspace = true }
tower-http = { version = "0.6.1", features = [
    "catch-panic",
    "cors",
    "fs",
    "request-id",
    "timeout",
    "trace",
] }
tower-http-digest = { workspace = true }
tracing = "0.1.40"
trials = { workspace = true }
triomphe = { workspace = true }
typed-builder = "0.20.0"
url = "2.5.3"
=======
athena.workspace = true
arc-swap.workspace = true
argon2.workspace = true
axum.workspace = true
axum-extra.workspace = true
blowocking.workspace = true
bytes.workspace = true
clap.workspace = true
color-eyre.workspace = true
cursiv.workspace = true
diesel.workspace = true
diesel-async.workspace = true
flashy.workspace = true
futures-util.workspace = true
headers.workspace = true
http.workspace = true
http-body-util.workspace = true
http-signatures.workspace = true
iso8601-timestamp.workspace = true
itertools.workspace = true
kitsune-activitypub.workspace = true
kitsune-cache.workspace = true
kitsune-captcha.workspace = true
kitsune-config.workspace = true
kitsune-core.workspace = true
kitsune-db.workspace = true
kitsune-derive.workspace = true
kitsune-email.workspace = true
kitsune-embed.workspace = true
kitsune-error.workspace = true
kitsune-federation.workspace = true
kitsune-federation-filter.workspace = true
kitsune-http-client.workspace = true
kitsune-job-runner.workspace = true
kitsune-jobs.workspace = true
kitsune-language.workspace = true
kitsune-observability.workspace = true
kitsune-search.workspace = true
kitsune-service.workspace = true
kitsune-storage.workspace = true
kitsune-type.workspace = true
kitsune-url.workspace = true
kitsune-util.workspace = true
kitsune-wasm-mrf.workspace = true
kitsune-webfinger.workspace = true
komainu.workspace = true
mimalloc.workspace = true
mime.workspace = true
mime_guess.workspace = true
minijinja.workspace = true
notify-debouncer-full.workspace = true
rust-embed.workspace = true
scoped-futures.workspace = true
serde.workspace = true
serde_urlencoded.workspace = true
sonic-rs.workspace = true
simdutf8.workspace = true
speedy-uuid.workspace = true
strum.workspace = true
tempfile.workspace = true
time.workspace = true
tokio.workspace = true
tokio-util.workspace = true
tower.workspace = true
tower-stop-using-brave.workspace = true
tower-x-clacks-overhead.workspace = true
tower-http.workspace = true
tower-http-digest.workspace = true
tracing.workspace = true
trials.workspace = true
triomphe.workspace = true
typed-builder.workspace = true
url.workspace = true
>>>>>>> b5def612

# --- Optional dependencies ---

# "graphql" feature
async-graphql = { workspace = true, optional = true }
async-graphql-axum = { workspace = true, optional = true }

# "mastodon-api" feature
kitsune-mastodon = { workspace = true, optional = true }

# "oidc" feature
kitsune-oidc = { workspace = true, optional = true }

[dev-dependencies]
kitsune-http-client.workspace = true
kitsune-test.workspace = true
fred.workspace = true

[features]
default = ["graphql-api", "mastodon-api", "oidc"]
graphql-api = [
    "dep:async-graphql",
    "dep:async-graphql-axum",
    "speedy-uuid/async-graphql",
]
mastodon-api = ["dep:kitsune-mastodon"]
oidc = ["dep:kitsune-oidc"]

[lints]
workspace = true<|MERGE_RESOLUTION|>--- conflicted
+++ resolved
@@ -15,95 +15,6 @@
 eula = false
 
 [dependencies]
-<<<<<<< HEAD
-athena = { workspace = true }
-argon2 = { version = "0.5.3", features = ["std"] }
-askama = { workspace = true }
-askama_axum = "0.4.0"
-async-trait = "0.1.83"
-axum = { version = "0.7.7", features = ["macros", "multipart"] }
-axum-extra = { version = "0.9.4", features = [
-    "cookie",
-    "cookie-signed",
-    "query",
-    "typed-header",
-] }
-axum-flash = "0.8.0"
-blowocking = { workspace = true }
-bytes = "1.8.0"
-chrono = { version = "0.4.38", default-features = false }
-clap = { workspace = true }
-color-eyre = "0.6.3"
-cursiv = { workspace = true, features = ["axum"] }
-diesel = { workspace = true }
-diesel-async = { workspace = true }
-futures-util = "0.3.31"
-headers = "0.4.0"
-http = "1.1.0"
-http-body-util = "0.1.2"
-http-signatures = { workspace = true }
-iso8601-timestamp = { workspace = true }
-itertools = { workspace = true }
-kitsune-activitypub = { workspace = true }
-kitsune-cache = { workspace = true }
-kitsune-captcha = { workspace = true }
-kitsune-config = { workspace = true }
-kitsune-core = { workspace = true }
-kitsune-db = { workspace = true }
-kitsune-derive = { workspace = true }
-kitsune-email = { workspace = true }
-kitsune-embed = { workspace = true }
-kitsune-error = { workspace = true }
-kitsune-federation = { workspace = true }
-kitsune-federation-filter = { workspace = true }
-kitsune-job-runner = { workspace = true }
-kitsune-jobs = { workspace = true }
-kitsune-language = { workspace = true }
-kitsune-observability = { workspace = true }
-kitsune-search = { workspace = true }
-kitsune-service = { workspace = true }
-kitsune-storage = { workspace = true }
-kitsune-type = { workspace = true }
-kitsune-url = { workspace = true }
-kitsune-util = { workspace = true }
-kitsune-wasm-mrf = { workspace = true }
-kitsune-webfinger = { workspace = true }
-mimalloc = "0.1.43"
-mime = "0.3.17"
-mime_guess = { version = "2.0.5", default-features = false }
-oxide-auth = "0.6.1"
-oxide-auth-async = "0.2.1"
-oxide-auth-axum = "0.5.0"
-rust-embed = { version = "8.5.0", features = ["include-exclude"] }
-scoped-futures = "0.1.4"
-serde = { version = "1.0.214", features = ["derive"] }
-serde_urlencoded = "0.7.1"
-sonic-rs = { workspace = true }
-simdutf8 = { workspace = true }
-speedy-uuid = { workspace = true }
-strum = { version = "0.26.3", features = ["derive"] }
-tempfile = "3.13.0"
-time = "0.3.36"
-tokio = { workspace = true, features = ["full"] }
-tokio-util = { version = "0.7.12", features = ["io"] }
-tower = { version = "0.5.1", features = ["util"] }
-tower-stop-using-brave = { workspace = true }
-tower-x-clacks-overhead = { workspace = true }
-tower-http = { version = "0.6.1", features = [
-    "catch-panic",
-    "cors",
-    "fs",
-    "request-id",
-    "timeout",
-    "trace",
-] }
-tower-http-digest = { workspace = true }
-tracing = "0.1.40"
-trials = { workspace = true }
-triomphe = { workspace = true }
-typed-builder = "0.20.0"
-url = "2.5.3"
-=======
 athena.workspace = true
 arc-swap.workspace = true
 argon2.workspace = true
@@ -177,7 +88,6 @@
 triomphe.workspace = true
 typed-builder.workspace = true
 url.workspace = true
->>>>>>> b5def612
 
 # --- Optional dependencies ---
 
