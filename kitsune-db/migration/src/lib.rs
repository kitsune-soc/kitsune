--- conflicted
+++ resolved
@@ -8,11 +8,8 @@
 mod m20221213_214258_create_mention_table;
 mod m20221213_215428_create_favourites_table;
 mod m20221220_215922_create_roles_table;
-<<<<<<< HEAD
 mod m20230416_173244_create_blocks_table;
-=======
 mod m20230416_200210_create_home_timeline_indices;
->>>>>>> ab3b6306
 
 pub struct Migrator;
 
@@ -28,11 +25,8 @@
             Box::new(m20221213_214258_create_mention_table::Migration),
             Box::new(m20221213_215428_create_favourites_table::Migration),
             Box::new(m20221220_215922_create_roles_table::Migration),
-<<<<<<< HEAD
             Box::new(m20230416_173244_create_blocks_table::Migration),
-=======
             Box::new(m20230416_200210_create_home_timeline_indices::Migration),
->>>>>>> ab3b6306
         ]
     }
 }